/**
 * Licensed to the Apache Software Foundation (ASF) under one
 * or more contributor license agreements.  See the NOTICE file
 * distributed with this work for additional information
 * regarding copyright ownership.  The ASF licenses this file
 * to you under the Apache License, Version 2.0 (the
 * "License"); you may not use this file except in compliance
 * with the License.  You may obtain a copy of the License at
 *
 *     http://www.apache.org/licenses/LICENSE-2.0
 *
 * Unless required by applicable law or agreed to in writing, software
 * distributed under the License is distributed on an "AS IS" BASIS,
 * WITHOUT WARRANTIES OR CONDITIONS OF ANY KIND, either express or implied.
 * See the License for the specific language governing permissions and
 * limitations under the License.
 */
package org.apache.hadoop.hbase.client;

import static org.apache.hadoop.hbase.TableName.META_TABLE_NAME;

import java.io.IOException;
import java.util.ArrayList;
import java.util.Arrays;
import java.util.Collection;
import java.util.Collections;
import java.util.HashMap;
import java.util.LinkedList;
import java.util.List;
import java.util.Map;
import java.util.Optional;
import java.util.Set;
import java.util.concurrent.CompletableFuture;
import java.util.concurrent.TimeUnit;
import java.util.concurrent.atomic.AtomicReference;
import java.util.function.BiConsumer;
import java.util.function.Function;
import java.util.regex.Pattern;
import java.util.stream.Collectors;

import com.google.common.annotations.VisibleForTesting;
import com.google.protobuf.Message;
import com.google.protobuf.RpcChannel;

import org.apache.hadoop.hbase.shaded.io.netty.util.Timeout;
import org.apache.hadoop.hbase.shaded.io.netty.util.TimerTask;

import java.util.stream.Stream;

import org.apache.commons.io.IOUtils;
import org.apache.commons.logging.Log;
import org.apache.commons.logging.LogFactory;
import org.apache.hadoop.hbase.ClusterStatus;
import org.apache.hadoop.hbase.HRegionInfo;
import org.apache.hadoop.hbase.HRegionLocation;
import org.apache.hadoop.hbase.MetaTableAccessor;
import org.apache.hadoop.hbase.MetaTableAccessor.QueryType;
import org.apache.hadoop.hbase.ProcedureInfo;
import org.apache.hadoop.hbase.RegionLoad;
import org.apache.hadoop.hbase.RegionLocations;
import org.apache.hadoop.hbase.ServerName;
import org.apache.hadoop.hbase.NamespaceDescriptor;
import org.apache.hadoop.hbase.HConstants;
import org.apache.hadoop.hbase.TableExistsException;
import org.apache.hadoop.hbase.TableName;
import org.apache.hadoop.hbase.AsyncMetaTableAccessor;
import org.apache.hadoop.hbase.TableNotDisabledException;
import org.apache.hadoop.hbase.TableNotEnabledException;
import org.apache.hadoop.hbase.TableNotFoundException;
import org.apache.hadoop.hbase.UnknownRegionException;
import org.apache.hadoop.hbase.ClusterStatus.Options;
import org.apache.hadoop.hbase.classification.InterfaceAudience;
import org.apache.hadoop.hbase.client.AsyncRpcRetryingCallerFactory.AdminRequestCallerBuilder;
import org.apache.hadoop.hbase.client.AsyncRpcRetryingCallerFactory.MasterRequestCallerBuilder;
import org.apache.hadoop.hbase.client.AsyncRpcRetryingCallerFactory.ServerRequestCallerBuilder;
import org.apache.hadoop.hbase.client.RawAsyncTable.CoprocessorCallable;
import org.apache.hadoop.hbase.client.Scan.ReadType;
import org.apache.hadoop.hbase.client.replication.ReplicationSerDeHelper;
import org.apache.hadoop.hbase.client.replication.TableCFs;
import org.apache.hadoop.hbase.client.security.SecurityCapability;
import org.apache.hadoop.hbase.exceptions.DeserializationException;
import org.apache.hadoop.hbase.ipc.HBaseRpcController;
import org.apache.hadoop.hbase.procedure2.LockInfo;
import org.apache.hadoop.hbase.quotas.QuotaFilter;
import org.apache.hadoop.hbase.quotas.QuotaSettings;
import org.apache.hadoop.hbase.quotas.QuotaTableUtil;
import org.apache.hadoop.hbase.replication.ReplicationException;
import org.apache.hadoop.hbase.replication.ReplicationPeerConfig;
import org.apache.hadoop.hbase.replication.ReplicationPeerDescription;
import org.apache.hadoop.hbase.shaded.com.google.protobuf.RpcCallback;
import org.apache.hadoop.hbase.shaded.protobuf.ProtobufUtil;
import org.apache.hadoop.hbase.shaded.protobuf.RequestConverter;
import org.apache.hadoop.hbase.shaded.protobuf.generated.AdminProtos.AdminService;
import org.apache.hadoop.hbase.shaded.protobuf.generated.AdminProtos.ClearCompactionQueuesRequest;
import org.apache.hadoop.hbase.shaded.protobuf.generated.AdminProtos.ClearCompactionQueuesResponse;
import org.apache.hadoop.hbase.shaded.protobuf.generated.AdminProtos.CloseRegionRequest;
import org.apache.hadoop.hbase.shaded.protobuf.generated.AdminProtos.CloseRegionResponse;
import org.apache.hadoop.hbase.shaded.protobuf.generated.AdminProtos.CompactRegionRequest;
import org.apache.hadoop.hbase.shaded.protobuf.generated.AdminProtos.CompactRegionResponse;
import org.apache.hadoop.hbase.shaded.protobuf.generated.AdminProtos.FlushRegionRequest;
import org.apache.hadoop.hbase.shaded.protobuf.generated.AdminProtos.FlushRegionResponse;
import org.apache.hadoop.hbase.shaded.protobuf.generated.AdminProtos.GetOnlineRegionRequest;
import org.apache.hadoop.hbase.shaded.protobuf.generated.AdminProtos.GetOnlineRegionResponse;
import org.apache.hadoop.hbase.shaded.protobuf.generated.AdminProtos.GetRegionInfoRequest;
import org.apache.hadoop.hbase.shaded.protobuf.generated.AdminProtos.GetRegionInfoResponse;
import org.apache.hadoop.hbase.shaded.protobuf.generated.AdminProtos.GetRegionLoadRequest;
import org.apache.hadoop.hbase.shaded.protobuf.generated.AdminProtos.GetRegionLoadResponse;
import org.apache.hadoop.hbase.shaded.protobuf.generated.AdminProtos.RollWALWriterRequest;
import org.apache.hadoop.hbase.shaded.protobuf.generated.AdminProtos.RollWALWriterResponse;
import org.apache.hadoop.hbase.shaded.protobuf.generated.AdminProtos.StopServerRequest;
import org.apache.hadoop.hbase.shaded.protobuf.generated.AdminProtos.StopServerResponse;
import org.apache.hadoop.hbase.shaded.protobuf.generated.AdminProtos.UpdateConfigurationRequest;
import org.apache.hadoop.hbase.shaded.protobuf.generated.AdminProtos.UpdateConfigurationResponse;
import org.apache.hadoop.hbase.shaded.protobuf.generated.HBaseProtos.ProcedureDescription;
import org.apache.hadoop.hbase.shaded.protobuf.generated.HBaseProtos.TableSchema;
import org.apache.hadoop.hbase.shaded.protobuf.generated.HBaseProtos.RegionSpecifier.RegionSpecifierType;
import org.apache.hadoop.hbase.shaded.protobuf.generated.MasterProtos.AbortProcedureRequest;
import org.apache.hadoop.hbase.shaded.protobuf.generated.MasterProtos.AbortProcedureResponse;
import org.apache.hadoop.hbase.shaded.protobuf.generated.MasterProtos.AddColumnRequest;
import org.apache.hadoop.hbase.shaded.protobuf.generated.MasterProtos.AddColumnResponse;
import org.apache.hadoop.hbase.shaded.protobuf.generated.MasterProtos.AssignRegionRequest;
import org.apache.hadoop.hbase.shaded.protobuf.generated.MasterProtos.AssignRegionResponse;
import org.apache.hadoop.hbase.shaded.protobuf.generated.MasterProtos.BalanceRequest;
import org.apache.hadoop.hbase.shaded.protobuf.generated.MasterProtos.BalanceResponse;
import org.apache.hadoop.hbase.shaded.protobuf.generated.MasterProtos.CreateNamespaceRequest;
import org.apache.hadoop.hbase.shaded.protobuf.generated.MasterProtos.CreateNamespaceResponse;
import org.apache.hadoop.hbase.shaded.protobuf.generated.MasterProtos.DeleteNamespaceRequest;
import org.apache.hadoop.hbase.shaded.protobuf.generated.MasterProtos.DeleteNamespaceResponse;
import org.apache.hadoop.hbase.shaded.protobuf.generated.MasterProtos.DeleteSnapshotRequest;
import org.apache.hadoop.hbase.shaded.protobuf.generated.MasterProtos.DeleteSnapshotResponse;
import org.apache.hadoop.hbase.shaded.protobuf.generated.MasterProtos.DisableTableRequest;
import org.apache.hadoop.hbase.shaded.protobuf.generated.MasterProtos.DisableTableResponse;
import org.apache.hadoop.hbase.shaded.protobuf.generated.MasterProtos.EnableCatalogJanitorRequest;
import org.apache.hadoop.hbase.shaded.protobuf.generated.MasterProtos.EnableCatalogJanitorResponse;
import org.apache.hadoop.hbase.shaded.protobuf.generated.MasterProtos.DrainRegionServersRequest;
import org.apache.hadoop.hbase.shaded.protobuf.generated.MasterProtos.DrainRegionServersResponse;
import org.apache.hadoop.hbase.shaded.protobuf.generated.MasterProtos.EnableTableRequest;
import org.apache.hadoop.hbase.shaded.protobuf.generated.MasterProtos.EnableTableResponse;
import org.apache.hadoop.hbase.shaded.protobuf.generated.MasterProtos.DeleteColumnRequest;
import org.apache.hadoop.hbase.shaded.protobuf.generated.MasterProtos.DeleteColumnResponse;
import org.apache.hadoop.hbase.shaded.protobuf.generated.MasterProtos.ExecProcedureRequest;
import org.apache.hadoop.hbase.shaded.protobuf.generated.MasterProtos.ExecProcedureResponse;
import org.apache.hadoop.hbase.shaded.protobuf.generated.MasterProtos.GetClusterStatusRequest;
import org.apache.hadoop.hbase.shaded.protobuf.generated.MasterProtos.GetClusterStatusResponse;
import org.apache.hadoop.hbase.shaded.protobuf.generated.MasterProtos.GetCompletedSnapshotsRequest;
import org.apache.hadoop.hbase.shaded.protobuf.generated.MasterProtos.GetCompletedSnapshotsResponse;
import org.apache.hadoop.hbase.shaded.protobuf.generated.MasterProtos.GetNamespaceDescriptorRequest;
import org.apache.hadoop.hbase.shaded.protobuf.generated.MasterProtos.GetNamespaceDescriptorResponse;
import org.apache.hadoop.hbase.shaded.protobuf.generated.MasterProtos.GetProcedureResultRequest;
import org.apache.hadoop.hbase.shaded.protobuf.generated.MasterProtos.GetProcedureResultResponse;
import org.apache.hadoop.hbase.shaded.protobuf.generated.MasterProtos.GetSchemaAlterStatusRequest;
import org.apache.hadoop.hbase.shaded.protobuf.generated.MasterProtos.GetSchemaAlterStatusResponse;
import org.apache.hadoop.hbase.shaded.protobuf.generated.MasterProtos.GetTableDescriptorsRequest;
import org.apache.hadoop.hbase.shaded.protobuf.generated.MasterProtos.GetTableDescriptorsResponse;
import org.apache.hadoop.hbase.shaded.protobuf.generated.MasterProtos.GetTableNamesRequest;
import org.apache.hadoop.hbase.shaded.protobuf.generated.MasterProtos.GetTableNamesResponse;
import org.apache.hadoop.hbase.shaded.protobuf.generated.MasterProtos.CreateTableRequest;
import org.apache.hadoop.hbase.shaded.protobuf.generated.MasterProtos.CreateTableResponse;
import org.apache.hadoop.hbase.shaded.protobuf.generated.MasterProtos.DeleteTableRequest;
import org.apache.hadoop.hbase.shaded.protobuf.generated.MasterProtos.DeleteTableResponse;
import org.apache.hadoop.hbase.shaded.protobuf.generated.MasterProtos.IsBalancerEnabledRequest;
import org.apache.hadoop.hbase.shaded.protobuf.generated.MasterProtos.IsBalancerEnabledResponse;
import org.apache.hadoop.hbase.shaded.protobuf.generated.MasterProtos.IsCatalogJanitorEnabledRequest;
import org.apache.hadoop.hbase.shaded.protobuf.generated.MasterProtos.IsCatalogJanitorEnabledResponse;
import org.apache.hadoop.hbase.shaded.protobuf.generated.MasterProtos.IsCleanerChoreEnabledRequest;
import org.apache.hadoop.hbase.shaded.protobuf.generated.MasterProtos.IsCleanerChoreEnabledResponse;
import org.apache.hadoop.hbase.shaded.protobuf.generated.MasterProtos.IsInMaintenanceModeRequest;
import org.apache.hadoop.hbase.shaded.protobuf.generated.MasterProtos.IsInMaintenanceModeResponse;
import org.apache.hadoop.hbase.shaded.protobuf.generated.MasterProtos.IsNormalizerEnabledRequest;
import org.apache.hadoop.hbase.shaded.protobuf.generated.MasterProtos.IsNormalizerEnabledResponse;
import org.apache.hadoop.hbase.shaded.protobuf.generated.MasterProtos.IsProcedureDoneRequest;
import org.apache.hadoop.hbase.shaded.protobuf.generated.MasterProtos.IsProcedureDoneResponse;
import org.apache.hadoop.hbase.shaded.protobuf.generated.MasterProtos.IsSnapshotDoneRequest;
import org.apache.hadoop.hbase.shaded.protobuf.generated.MasterProtos.IsSnapshotDoneResponse;
import org.apache.hadoop.hbase.shaded.protobuf.generated.MasterProtos.IsSplitOrMergeEnabledRequest;
import org.apache.hadoop.hbase.shaded.protobuf.generated.MasterProtos.IsSplitOrMergeEnabledResponse;
import org.apache.hadoop.hbase.shaded.protobuf.generated.MasterProtos.ListDrainingRegionServersRequest;
import org.apache.hadoop.hbase.shaded.protobuf.generated.MasterProtos.ListDrainingRegionServersResponse;
import org.apache.hadoop.hbase.shaded.protobuf.generated.MasterProtos.ListLocksRequest;
import org.apache.hadoop.hbase.shaded.protobuf.generated.MasterProtos.ListLocksResponse;
import org.apache.hadoop.hbase.shaded.protobuf.generated.MasterProtos.ListNamespaceDescriptorsRequest;
import org.apache.hadoop.hbase.shaded.protobuf.generated.MasterProtos.ListNamespaceDescriptorsResponse;
import org.apache.hadoop.hbase.shaded.protobuf.generated.MasterProtos.ListProceduresRequest;
import org.apache.hadoop.hbase.shaded.protobuf.generated.MasterProtos.ListProceduresResponse;
import org.apache.hadoop.hbase.shaded.protobuf.generated.MasterProtos.MajorCompactionTimestampForRegionRequest;
import org.apache.hadoop.hbase.shaded.protobuf.generated.MasterProtos.MajorCompactionTimestampRequest;
import org.apache.hadoop.hbase.shaded.protobuf.generated.MasterProtos.MajorCompactionTimestampResponse;
import org.apache.hadoop.hbase.shaded.protobuf.generated.MasterProtos.MasterService;
import org.apache.hadoop.hbase.shaded.protobuf.generated.MasterProtos.MergeTableRegionsRequest;
import org.apache.hadoop.hbase.shaded.protobuf.generated.MasterProtos.MergeTableRegionsResponse;
import org.apache.hadoop.hbase.shaded.protobuf.generated.MasterProtos.ModifyColumnRequest;
import org.apache.hadoop.hbase.shaded.protobuf.generated.MasterProtos.ModifyColumnResponse;
import org.apache.hadoop.hbase.shaded.protobuf.generated.MasterProtos.ModifyNamespaceRequest;
import org.apache.hadoop.hbase.shaded.protobuf.generated.MasterProtos.ModifyNamespaceResponse;
import org.apache.hadoop.hbase.shaded.protobuf.generated.MasterProtos.MoveRegionRequest;
import org.apache.hadoop.hbase.shaded.protobuf.generated.MasterProtos.MoveRegionResponse;
import org.apache.hadoop.hbase.shaded.protobuf.generated.MasterProtos.NormalizeRequest;
import org.apache.hadoop.hbase.shaded.protobuf.generated.MasterProtos.NormalizeResponse;
import org.apache.hadoop.hbase.shaded.protobuf.generated.MasterProtos.OfflineRegionRequest;
import org.apache.hadoop.hbase.shaded.protobuf.generated.MasterProtos.OfflineRegionResponse;
import org.apache.hadoop.hbase.shaded.protobuf.generated.MasterProtos.RemoveDrainFromRegionServersRequest;
import org.apache.hadoop.hbase.shaded.protobuf.generated.MasterProtos.RemoveDrainFromRegionServersResponse;
import org.apache.hadoop.hbase.shaded.protobuf.generated.MasterProtos.RestoreSnapshotRequest;
import org.apache.hadoop.hbase.shaded.protobuf.generated.MasterProtos.RestoreSnapshotResponse;
import org.apache.hadoop.hbase.shaded.protobuf.generated.MasterProtos.RunCatalogScanRequest;
import org.apache.hadoop.hbase.shaded.protobuf.generated.MasterProtos.RunCatalogScanResponse;
import org.apache.hadoop.hbase.shaded.protobuf.generated.MasterProtos.RunCleanerChoreRequest;
import org.apache.hadoop.hbase.shaded.protobuf.generated.MasterProtos.RunCleanerChoreResponse;
import org.apache.hadoop.hbase.shaded.protobuf.generated.MasterProtos.SecurityCapabilitiesRequest;
import org.apache.hadoop.hbase.shaded.protobuf.generated.MasterProtos.SecurityCapabilitiesResponse;
import org.apache.hadoop.hbase.shaded.protobuf.generated.MasterProtos.SetBalancerRunningRequest;
import org.apache.hadoop.hbase.shaded.protobuf.generated.MasterProtos.SetBalancerRunningResponse;
import org.apache.hadoop.hbase.shaded.protobuf.generated.MasterProtos.SetCleanerChoreRunningRequest;
import org.apache.hadoop.hbase.shaded.protobuf.generated.MasterProtos.SetCleanerChoreRunningResponse;
import org.apache.hadoop.hbase.shaded.protobuf.generated.MasterProtos.SetNormalizerRunningRequest;
import org.apache.hadoop.hbase.shaded.protobuf.generated.MasterProtos.SetNormalizerRunningResponse;
import org.apache.hadoop.hbase.shaded.protobuf.generated.MasterProtos.SetQuotaRequest;
import org.apache.hadoop.hbase.shaded.protobuf.generated.MasterProtos.SetQuotaResponse;
import org.apache.hadoop.hbase.shaded.protobuf.generated.MasterProtos.SetSplitOrMergeEnabledRequest;
import org.apache.hadoop.hbase.shaded.protobuf.generated.MasterProtos.SetSplitOrMergeEnabledResponse;
import org.apache.hadoop.hbase.shaded.protobuf.generated.MasterProtos.ShutdownRequest;
import org.apache.hadoop.hbase.shaded.protobuf.generated.MasterProtos.ShutdownResponse;
import org.apache.hadoop.hbase.shaded.protobuf.generated.MasterProtos.SnapshotRequest;
import org.apache.hadoop.hbase.shaded.protobuf.generated.MasterProtos.SnapshotResponse;
import org.apache.hadoop.hbase.shaded.protobuf.generated.MasterProtos.SplitTableRegionRequest;
import org.apache.hadoop.hbase.shaded.protobuf.generated.MasterProtos.SplitTableRegionResponse;
import org.apache.hadoop.hbase.shaded.protobuf.generated.MasterProtos.StopMasterRequest;
import org.apache.hadoop.hbase.shaded.protobuf.generated.MasterProtos.StopMasterResponse;
import org.apache.hadoop.hbase.shaded.protobuf.generated.MasterProtos.TruncateTableRequest;
import org.apache.hadoop.hbase.shaded.protobuf.generated.MasterProtos.TruncateTableResponse;
import org.apache.hadoop.hbase.shaded.protobuf.generated.MasterProtos.UnassignRegionRequest;
import org.apache.hadoop.hbase.shaded.protobuf.generated.MasterProtos.UnassignRegionResponse;
import org.apache.hadoop.hbase.shaded.protobuf.generated.ReplicationProtos.AddReplicationPeerRequest;
import org.apache.hadoop.hbase.shaded.protobuf.generated.ReplicationProtos.AddReplicationPeerResponse;
import org.apache.hadoop.hbase.shaded.protobuf.generated.ReplicationProtos.DisableReplicationPeerRequest;
import org.apache.hadoop.hbase.shaded.protobuf.generated.ReplicationProtos.DisableReplicationPeerResponse;
import org.apache.hadoop.hbase.shaded.protobuf.generated.ReplicationProtos.EnableReplicationPeerRequest;
import org.apache.hadoop.hbase.shaded.protobuf.generated.ReplicationProtos.EnableReplicationPeerResponse;
import org.apache.hadoop.hbase.shaded.protobuf.generated.ReplicationProtos.GetReplicationPeerConfigRequest;
import org.apache.hadoop.hbase.shaded.protobuf.generated.ReplicationProtos.GetReplicationPeerConfigResponse;
import org.apache.hadoop.hbase.shaded.protobuf.generated.ReplicationProtos.ListReplicationPeersRequest;
import org.apache.hadoop.hbase.shaded.protobuf.generated.ReplicationProtos.ListReplicationPeersResponse;
import org.apache.hadoop.hbase.shaded.protobuf.generated.ReplicationProtos.RemoveReplicationPeerRequest;
import org.apache.hadoop.hbase.shaded.protobuf.generated.ReplicationProtos.RemoveReplicationPeerResponse;
import org.apache.hadoop.hbase.shaded.protobuf.generated.ReplicationProtos.UpdateReplicationPeerConfigRequest;
import org.apache.hadoop.hbase.shaded.protobuf.generated.ReplicationProtos.UpdateReplicationPeerConfigResponse;
import org.apache.hadoop.hbase.shaded.protobuf.generated.SnapshotProtos;
import org.apache.hadoop.hbase.snapshot.ClientSnapshotDescriptionUtils;
import org.apache.hadoop.hbase.snapshot.RestoreSnapshotException;
import org.apache.hadoop.hbase.snapshot.SnapshotCreationException;
import org.apache.hadoop.hbase.util.Bytes;
import org.apache.hadoop.hbase.util.EnvironmentEdgeManager;
import org.apache.hadoop.hbase.util.ForeignExceptionUtil;
import org.apache.hadoop.hbase.util.Pair;

/**
 * The implementation of AsyncAdmin.
 */
@InterfaceAudience.Private
public class RawAsyncHBaseAdmin implements AsyncAdmin {
  public static final String FLUSH_TABLE_PROCEDURE_SIGNATURE = "flush-table-proc";

  private static final Log LOG = LogFactory.getLog(AsyncHBaseAdmin.class);

  private final AsyncConnectionImpl connection;

  private final RawAsyncTable metaTable;

  private final long rpcTimeoutNs;

  private final long operationTimeoutNs;

  private final long pauseNs;

  private final int maxAttempts;

  private final int startLogErrorsCnt;

  private final NonceGenerator ng;

  RawAsyncHBaseAdmin(AsyncConnectionImpl connection, AsyncAdminBuilderBase builder) {
    this.connection = connection;
    this.metaTable = connection.getRawTable(META_TABLE_NAME);
    this.rpcTimeoutNs = builder.rpcTimeoutNs;
    this.operationTimeoutNs = builder.operationTimeoutNs;
    this.pauseNs = builder.pauseNs;
    this.maxAttempts = builder.maxAttempts;
    this.startLogErrorsCnt = builder.startLogErrorsCnt;
    this.ng = connection.getNonceGenerator();
  }

  private <T> MasterRequestCallerBuilder<T> newMasterCaller() {
    return this.connection.callerFactory.<T> masterRequest()
        .rpcTimeout(rpcTimeoutNs, TimeUnit.NANOSECONDS)
        .operationTimeout(operationTimeoutNs, TimeUnit.NANOSECONDS)
        .pause(pauseNs, TimeUnit.NANOSECONDS).maxAttempts(maxAttempts)
        .startLogErrorsCnt(startLogErrorsCnt);
  }

  private <T> AdminRequestCallerBuilder<T> newAdminCaller() {
    return this.connection.callerFactory.<T> adminRequest()
        .rpcTimeout(rpcTimeoutNs, TimeUnit.NANOSECONDS)
        .operationTimeout(operationTimeoutNs, TimeUnit.NANOSECONDS)
        .pause(pauseNs, TimeUnit.NANOSECONDS).maxAttempts(maxAttempts)
        .startLogErrorsCnt(startLogErrorsCnt);
  }

  @FunctionalInterface
  private interface MasterRpcCall<RESP, REQ> {
    void call(MasterService.Interface stub, HBaseRpcController controller, REQ req,
        RpcCallback<RESP> done);
  }

  @FunctionalInterface
  private interface AdminRpcCall<RESP, REQ> {
    void call(AdminService.Interface stub, HBaseRpcController controller, REQ req,
        RpcCallback<RESP> done);
  }

  @FunctionalInterface
  private interface Converter<D, S> {
    D convert(S src) throws IOException;
  }

  private <PREQ, PRESP, RESP> CompletableFuture<RESP> call(HBaseRpcController controller,
      MasterService.Interface stub, PREQ preq, MasterRpcCall<PRESP, PREQ> rpcCall,
      Converter<RESP, PRESP> respConverter) {
    CompletableFuture<RESP> future = new CompletableFuture<>();
    rpcCall.call(stub, controller, preq, new RpcCallback<PRESP>() {

      @Override
      public void run(PRESP resp) {
        if (controller.failed()) {
          future.completeExceptionally(controller.getFailed());
        } else {
          try {
            future.complete(respConverter.convert(resp));
          } catch (IOException e) {
            future.completeExceptionally(e);
          }
        }
      }
    });
    return future;
  }

  private <PREQ, PRESP, RESP> CompletableFuture<RESP> adminCall(HBaseRpcController controller,
      AdminService.Interface stub, PREQ preq, AdminRpcCall<PRESP, PREQ> rpcCall,
      Converter<RESP, PRESP> respConverter) {

    CompletableFuture<RESP> future = new CompletableFuture<>();
    rpcCall.call(stub, controller, preq, new RpcCallback<PRESP>() {

      @Override
      public void run(PRESP resp) {
        if (controller.failed()) {
          future.completeExceptionally(new IOException(controller.errorText()));
        } else {
          try {
            future.complete(respConverter.convert(resp));
          } catch (IOException e) {
            future.completeExceptionally(e);
          }
        }
      }
    });
    return future;
  }

  private <PREQ, PRESP> CompletableFuture<Void> procedureCall(PREQ preq,
      MasterRpcCall<PRESP, PREQ> rpcCall, Converter<Long, PRESP> respConverter,
      ProcedureBiConsumer consumer) {
    CompletableFuture<Long> procFuture = this
        .<Long> newMasterCaller()
        .action(
          (controller, stub) -> this.<PREQ, PRESP, Long> call(controller, stub, preq, rpcCall,
            respConverter)).call();
    return waitProcedureResult(procFuture).whenComplete(consumer);
  }

  @FunctionalInterface
  private interface TableOperator {
    CompletableFuture<Void> operate(TableName table);
  }

  private CompletableFuture<List<TableDescriptor>> batchTableOperations(Pattern pattern,
      TableOperator operator, String operationType) {
    CompletableFuture<List<TableDescriptor>> future = new CompletableFuture<>();
    List<TableDescriptor> failed = new LinkedList<>();
    listTables(Optional.ofNullable(pattern), false).whenComplete(
      (tables, error) -> {
        if (error != null) {
          future.completeExceptionally(error);
          return;
        }
        CompletableFuture[] futures =
            tables.stream()
                .map((table) -> operator.operate(table.getTableName()).whenComplete((v, ex) -> {
                  if (ex != null) {
                    LOG.info("Failed to " + operationType + " table " + table.getTableName(), ex);
                    failed.add(table);
                  }
                })).<CompletableFuture> toArray(size -> new CompletableFuture[size]);
        CompletableFuture.allOf(futures).thenAccept((v) -> {
          future.complete(failed);
        });
      });
    return future;
  }

  @Override
  public CompletableFuture<Boolean> tableExists(TableName tableName) {
    return AsyncMetaTableAccessor.tableExists(metaTable, tableName);
  }

  @Override
  public CompletableFuture<List<TableDescriptor>> listTables(Optional<Pattern> pattern,
      boolean includeSysTables) {
    return this.<List<TableDescriptor>> newMasterCaller()
        .action((controller, stub) -> this
            .<GetTableDescriptorsRequest, GetTableDescriptorsResponse, List<TableDescriptor>> call(
              controller, stub,
              RequestConverter.buildGetTableDescriptorsRequest(pattern, includeSysTables),
              (s, c, req, done) -> s.getTableDescriptors(c, req, done),
              (resp) -> ProtobufUtil.toTableDescriptorList(resp)))
        .call();
  }

  @Override
  public CompletableFuture<List<TableName>> listTableNames(Optional<Pattern> pattern,
      boolean includeSysTables) {
    return this.<List<TableName>> newMasterCaller()
        .action((controller, stub) -> this
            .<GetTableNamesRequest, GetTableNamesResponse, List<TableName>> call(controller, stub,
              RequestConverter.buildGetTableNamesRequest(pattern, includeSysTables),
              (s, c, req, done) -> s.getTableNames(c, req, done),
              (resp) -> ProtobufUtil.toTableNameList(resp.getTableNamesList())))
        .call();
  }

  @Override
  public CompletableFuture<TableDescriptor> getTableDescriptor(TableName tableName) {
    CompletableFuture<TableDescriptor> future = new CompletableFuture<>();
    this.<List<TableSchema>> newMasterCaller()
        .action(
          (controller, stub) -> this
              .<GetTableDescriptorsRequest, GetTableDescriptorsResponse, List<TableSchema>> call(
                controller, stub, RequestConverter.buildGetTableDescriptorsRequest(tableName), (s,
                    c, req, done) -> s.getTableDescriptors(c, req, done), (resp) -> resp
                    .getTableSchemaList())).call().whenComplete((tableSchemas, error) -> {
          if (error != null) {
            future.completeExceptionally(error);
            return;
          }
          if (!tableSchemas.isEmpty()) {
            future.complete(ProtobufUtil.convertToTableDesc(tableSchemas.get(0)));
          } else {
            future.completeExceptionally(new TableNotFoundException(tableName.getNameAsString()));
          }
        });
    return future;
  }

  @Override
  public CompletableFuture<Void> createTable(TableDescriptor desc, byte[] startKey, byte[] endKey,
      int numRegions) {
    try {
      return createTable(desc, Optional.of(getSplitKeys(startKey, endKey, numRegions)));
    } catch (IllegalArgumentException e) {
      return failedFuture(e);
    }
  }

  @Override
  public CompletableFuture<Void> createTable(TableDescriptor desc, Optional<byte[][]> splitKeys) {
    if (desc.getTableName() == null) {
      return failedFuture(new IllegalArgumentException("TableName cannot be null"));
    }
    try {
      splitKeys.ifPresent(keys -> verifySplitKeys(keys));
      return this.<CreateTableRequest, CreateTableResponse> procedureCall(RequestConverter
          .buildCreateTableRequest(desc, splitKeys, ng.getNonceGroup(), ng.newNonce()), (s, c, req,
          done) -> s.createTable(c, req, done), (resp) -> resp.getProcId(),
        new CreateTableProcedureBiConsumer(this, desc.getTableName()));
    } catch (IllegalArgumentException e) {
      return failedFuture(e);
    }
  }

  @Override
  public CompletableFuture<Void> deleteTable(TableName tableName) {
    return this.<DeleteTableRequest, DeleteTableResponse> procedureCall(RequestConverter
        .buildDeleteTableRequest(tableName, ng.getNonceGroup(), ng.newNonce()),
      (s, c, req, done) -> s.deleteTable(c, req, done), (resp) -> resp.getProcId(),
      new DeleteTableProcedureBiConsumer(this, tableName));
  }

  @Override
  public CompletableFuture<List<TableDescriptor>> deleteTables(Pattern pattern) {
    return batchTableOperations(pattern, (table) -> deleteTable(table), "DELETE");
  }

  @Override
  public CompletableFuture<Void> truncateTable(TableName tableName, boolean preserveSplits) {
    return this.<TruncateTableRequest, TruncateTableResponse> procedureCall(
      RequestConverter.buildTruncateTableRequest(tableName, preserveSplits, ng.getNonceGroup(),
        ng.newNonce()), (s, c, req, done) -> s.truncateTable(c, req, done),
      (resp) -> resp.getProcId(), new TruncateTableProcedureBiConsumer(this, tableName));
  }

  @Override
  public CompletableFuture<Void> enableTable(TableName tableName) {
    return this.<EnableTableRequest, EnableTableResponse> procedureCall(RequestConverter
        .buildEnableTableRequest(tableName, ng.getNonceGroup(), ng.newNonce()),
      (s, c, req, done) -> s.enableTable(c, req, done), (resp) -> resp.getProcId(),
      new EnableTableProcedureBiConsumer(this, tableName));
  }

  @Override
  public CompletableFuture<List<TableDescriptor>> enableTables(Pattern pattern) {
    return batchTableOperations(pattern, (table) -> enableTable(table), "ENABLE");
  }

  @Override
  public CompletableFuture<Void> disableTable(TableName tableName) {
    return this.<DisableTableRequest, DisableTableResponse> procedureCall(RequestConverter
        .buildDisableTableRequest(tableName, ng.getNonceGroup(), ng.newNonce()),
      (s, c, req, done) -> s.disableTable(c, req, done), (resp) -> resp.getProcId(),
      new DisableTableProcedureBiConsumer(this, tableName));
  }

  @Override
  public CompletableFuture<List<TableDescriptor>> disableTables(Pattern pattern) {
    return batchTableOperations(pattern, (table) -> disableTable(table), "DISABLE");
  }

  @Override
  public CompletableFuture<Boolean> isTableEnabled(TableName tableName) {
    CompletableFuture<Boolean> future = new CompletableFuture<>();
    AsyncMetaTableAccessor.getTableState(metaTable, tableName).whenComplete((state, error) -> {
      if (error != null) {
        future.completeExceptionally(error);
        return;
      }
      if (state.isPresent()) {
        future.complete(state.get().inStates(TableState.State.ENABLED));
      } else {
        future.completeExceptionally(new TableNotFoundException(tableName));
      }
    });
    return future;
  }

  @Override
  public CompletableFuture<Boolean> isTableDisabled(TableName tableName) {
    CompletableFuture<Boolean> future = new CompletableFuture<>();
    AsyncMetaTableAccessor.getTableState(metaTable, tableName).whenComplete((state, error) -> {
      if (error != null) {
        future.completeExceptionally(error);
        return;
      }
      if (state.isPresent()) {
        future.complete(state.get().inStates(TableState.State.DISABLED));
      } else {
        future.completeExceptionally(new TableNotFoundException(tableName));
      }
    });
    return future;
  }

  @Override
  public CompletableFuture<Boolean> isTableAvailable(TableName tableName) {
    return isTableAvailable(tableName, null);
  }

  @Override
  public CompletableFuture<Boolean> isTableAvailable(TableName tableName, byte[][] splitKeys) {
    CompletableFuture<Boolean> future = new CompletableFuture<>();
    isTableEnabled(tableName).whenComplete(
      (enabled, error) -> {
        if (error != null) {
          future.completeExceptionally(error);
          return;
        }
        if (!enabled) {
          future.complete(false);
        } else {
          AsyncMetaTableAccessor.getTableHRegionLocations(metaTable, Optional.of(tableName))
              .whenComplete(
                (locations, error1) -> {
                  if (error1 != null) {
                    future.completeExceptionally(error1);
                    return;
                  }
                  int notDeployed = 0;
                  int regionCount = 0;
                  for (HRegionLocation location : locations) {
                    HRegionInfo info = location.getRegionInfo();
                    if (location.getServerName() == null) {
                      if (LOG.isDebugEnabled()) {
                        LOG.debug("Table " + tableName + " has not deployed region "
                            + info.getEncodedName());
                      }
                      notDeployed++;
                    } else if (splitKeys != null
                        && !Bytes.equals(info.getStartKey(), HConstants.EMPTY_BYTE_ARRAY)) {
                      for (byte[] splitKey : splitKeys) {
                        // Just check if the splitkey is available
                        if (Bytes.equals(info.getStartKey(), splitKey)) {
                          regionCount++;
                          break;
                        }
                      }
                    } else {
                      // Always empty start row should be counted
                      regionCount++;
                    }
                  }
                  if (notDeployed > 0) {
                    if (LOG.isDebugEnabled()) {
                      LOG.debug("Table " + tableName + " has " + notDeployed + " regions");
                    }
                    future.complete(false);
                  } else if (splitKeys != null && regionCount != splitKeys.length + 1) {
                    if (LOG.isDebugEnabled()) {
                      LOG.debug("Table " + tableName + " expected to have "
                          + (splitKeys.length + 1) + " regions, but only " + regionCount
                          + " available");
                    }
                    future.complete(false);
                  } else {
                    if (LOG.isDebugEnabled()) {
                      LOG.debug("Table " + tableName + " should be available");
                    }
                    future.complete(true);
                  }
                });
        }
      });
    return future;
  }

  @Override
  public CompletableFuture<Pair<Integer, Integer>> getAlterStatus(TableName tableName) {
    return this
        .<Pair<Integer, Integer>>newMasterCaller()
        .action(
          (controller, stub) -> this
              .<GetSchemaAlterStatusRequest, GetSchemaAlterStatusResponse, Pair<Integer, Integer>> call(
                controller, stub, RequestConverter.buildGetSchemaAlterStatusRequest(tableName), (s,
                    c, req, done) -> s.getSchemaAlterStatus(c, req, done), (resp) -> new Pair<>(
                    resp.getYetToUpdateRegions(), resp.getTotalRegions()))).call();
  }

  @Override
  public CompletableFuture<Void> addColumnFamily(TableName tableName, ColumnFamilyDescriptor columnFamily) {
    return this.<AddColumnRequest, AddColumnResponse> procedureCall(
      RequestConverter.buildAddColumnRequest(tableName, columnFamily, ng.getNonceGroup(),
        ng.newNonce()), (s, c, req, done) -> s.addColumn(c, req, done), (resp) -> resp.getProcId(),
      new AddColumnFamilyProcedureBiConsumer(this, tableName));
  }

  @Override
  public CompletableFuture<Void> deleteColumnFamily(TableName tableName, byte[] columnFamily) {
    return this.<DeleteColumnRequest, DeleteColumnResponse> procedureCall(
      RequestConverter.buildDeleteColumnRequest(tableName, columnFamily, ng.getNonceGroup(),
        ng.newNonce()), (s, c, req, done) -> s.deleteColumn(c, req, done),
      (resp) -> resp.getProcId(), new DeleteColumnFamilyProcedureBiConsumer(this, tableName));
  }

  @Override
  public CompletableFuture<Void> modifyColumnFamily(TableName tableName,
      ColumnFamilyDescriptor columnFamily) {
    return this.<ModifyColumnRequest, ModifyColumnResponse> procedureCall(
      RequestConverter.buildModifyColumnRequest(tableName, columnFamily, ng.getNonceGroup(),
        ng.newNonce()), (s, c, req, done) -> s.modifyColumn(c, req, done),
      (resp) -> resp.getProcId(), new ModifyColumnFamilyProcedureBiConsumer(this, tableName));
  }

  @Override
  public CompletableFuture<Void> createNamespace(NamespaceDescriptor descriptor) {
    return this.<CreateNamespaceRequest, CreateNamespaceResponse> procedureCall(
      RequestConverter.buildCreateNamespaceRequest(descriptor),
      (s, c, req, done) -> s.createNamespace(c, req, done), (resp) -> resp.getProcId(),
      new CreateNamespaceProcedureBiConsumer(this, descriptor.getName()));
  }

  @Override
  public CompletableFuture<Void> modifyNamespace(NamespaceDescriptor descriptor) {
    return this.<ModifyNamespaceRequest, ModifyNamespaceResponse> procedureCall(
      RequestConverter.buildModifyNamespaceRequest(descriptor),
      (s, c, req, done) -> s.modifyNamespace(c, req, done), (resp) -> resp.getProcId(),
      new ModifyNamespaceProcedureBiConsumer(this, descriptor.getName()));
  }

  @Override
  public CompletableFuture<Void> deleteNamespace(String name) {
    return this.<DeleteNamespaceRequest, DeleteNamespaceResponse> procedureCall(
      RequestConverter.buildDeleteNamespaceRequest(name),
      (s, c, req, done) -> s.deleteNamespace(c, req, done), (resp) -> resp.getProcId(),
      new DeleteNamespaceProcedureBiConsumer(this, name));
  }

  @Override
  public CompletableFuture<NamespaceDescriptor> getNamespaceDescriptor(String name) {
    return this
        .<NamespaceDescriptor> newMasterCaller()
        .action(
          (controller, stub) -> this
              .<GetNamespaceDescriptorRequest, GetNamespaceDescriptorResponse, NamespaceDescriptor> call(
                controller, stub, RequestConverter.buildGetNamespaceDescriptorRequest(name), (s, c,
                    req, done) -> s.getNamespaceDescriptor(c, req, done), (resp) -> ProtobufUtil
                    .toNamespaceDescriptor(resp.getNamespaceDescriptor()))).call();
  }

  @Override
  public CompletableFuture<List<NamespaceDescriptor>> listNamespaceDescriptors() {
    return this
        .<List<NamespaceDescriptor>> newMasterCaller()
        .action(
          (controller, stub) -> this
              .<ListNamespaceDescriptorsRequest, ListNamespaceDescriptorsResponse, List<NamespaceDescriptor>> call(
                controller, stub, ListNamespaceDescriptorsRequest.newBuilder().build(), (s, c, req,
                    done) -> s.listNamespaceDescriptors(c, req, done), (resp) -> ProtobufUtil
                    .toNamespaceDescriptorList(resp))).call();
  }

  @Override
  public CompletableFuture<Boolean> closeRegion(byte[] regionName, Optional<ServerName> unused) {
    CompletableFuture<Boolean> future = new CompletableFuture<>();
    unassign(regionName, true).whenComplete((result, err) -> {
      if (err != null) {
        future.completeExceptionally(err);
      } else {
        future.complete(true);
      }
    });
    return future;
  }

<<<<<<< HEAD
=======
  private CompletableFuture<Boolean> closeRegion(HRegionInfo hri, ServerName serverName) {
    CloseRegionRequest request = ProtobufUtil.buildCloseRegionRequest(serverName,
        hri.getRegionName());
    return this
        .<Boolean> newAdminCaller()
        .action(
          (controller, stub) -> this.<CloseRegionRequest, CloseRegionResponse, Boolean> adminCall(
            controller, stub, request,
            (s, c, req, done) -> s.closeRegion(controller, req, done), resp -> resp.getClosed()))
        .serverName(serverName).call();
  }

>>>>>>> 82a9cec5
  @Override
  public CompletableFuture<List<HRegionInfo>> getOnlineRegions(ServerName serverName) {
    return this.<List<HRegionInfo>> newAdminCaller()
        .action((controller, stub) -> this
            .<GetOnlineRegionRequest, GetOnlineRegionResponse, List<HRegionInfo>> adminCall(
              controller, stub, RequestConverter.buildGetOnlineRegionRequest(),
              (s, c, req, done) -> s.getOnlineRegion(c, req, done),
              resp -> ProtobufUtil.getRegionInfos(resp)))
        .serverName(serverName).call();
  }

  @Override
  public CompletableFuture<List<HRegionInfo>> getTableRegions(TableName tableName) {
    if (tableName.equals(META_TABLE_NAME)) {
      return connection.getLocator().getRegionLocation(tableName, null, null, operationTimeoutNs)
          .thenApply(loc -> Arrays.asList(loc.getRegionInfo()));
    } else {
      return AsyncMetaTableAccessor.getTableHRegionLocations(metaTable, Optional.of(tableName))
          .thenApply(
            locs -> locs.stream().map(loc -> loc.getRegionInfo()).collect(Collectors.toList()));
    }
  }

  @Override
  public CompletableFuture<Void> flush(TableName tableName) {
    CompletableFuture<Void> future = new CompletableFuture<>();
    tableExists(tableName).whenComplete((exists, err) -> {
      if (err != null) {
        future.completeExceptionally(err);
      } else if (!exists) {
        future.completeExceptionally(new TableNotFoundException(tableName));
      } else {
        isTableEnabled(tableName).whenComplete((tableEnabled, err2) -> {
          if (err2 != null) {
            future.completeExceptionally(err2);
          } else if (!tableEnabled) {
            future.completeExceptionally(new TableNotEnabledException(tableName));
          } else {
            execProcedure(FLUSH_TABLE_PROCEDURE_SIGNATURE, tableName.getNameAsString(),
              new HashMap<>()).whenComplete((ret, err3) -> {
                if (err3 != null) {
                  future.completeExceptionally(err3);
                } else {
                  future.complete(ret);
                }
              });
          }
        });
      }
    });
    return future;
  }

  @Override
  public CompletableFuture<Void> flushRegion(byte[] regionName) {
    CompletableFuture<Void> future = new CompletableFuture<>();
    getRegionLocation(regionName).whenComplete(
      (location, err) -> {
        if (err != null) {
          future.completeExceptionally(err);
          return;
        }
        ServerName serverName = location.getServerName();
        if (serverName == null) {
          future.completeExceptionally(new NoServerForRegionException(Bytes
              .toStringBinary(regionName)));
          return;
        }

        HRegionInfo regionInfo = location.getRegionInfo();
        this.<Void> newAdminCaller()
            .serverName(serverName)
            .action(
              (controller, stub) -> this.<FlushRegionRequest, FlushRegionResponse, Void> adminCall(
                controller, stub, RequestConverter.buildFlushRegionRequest(regionInfo
                    .getRegionName()), (s, c, req, done) -> s.flushRegion(c, req, done),
                resp -> null)).call().whenComplete((ret, err2) -> {
              if (err2 != null) {
                future.completeExceptionally(err2);
              } else {
                future.complete(ret);
              }
            });
      });
    return future;
  }

  @Override
  public CompletableFuture<Void> compact(TableName tableName, Optional<byte[]> columnFamily) {
    return compact(tableName, columnFamily, false, CompactType.NORMAL);
  }

  @Override
  public CompletableFuture<Void> compactRegion(byte[] regionName, Optional<byte[]> columnFamily) {
    return compactRegion(regionName, columnFamily, false);
  }

  @Override
  public CompletableFuture<Void> majorCompact(TableName tableName, Optional<byte[]> columnFamily) {
    return compact(tableName, columnFamily, true, CompactType.NORMAL);
  }

  @Override
  public CompletableFuture<Void> majorCompactRegion(byte[] regionName, Optional<byte[]> columnFamily) {
    return compactRegion(regionName, columnFamily, true);
  }

  @Override
  public CompletableFuture<Void> compactRegionServer(ServerName sn) {
    return compactRegionServer(sn, false);
  }

  @Override
  public CompletableFuture<Void> majorCompactRegionServer(ServerName sn) {
    return compactRegionServer(sn, true);
  }

  private CompletableFuture<Void> compactRegionServer(ServerName sn, boolean major) {
    CompletableFuture<Void> future = new CompletableFuture<>();
    getOnlineRegions(sn).whenComplete((hRegionInfos, err) -> {
      if (err != null) {
        future.completeExceptionally(err);
        return;
      }
      List<CompletableFuture<Void>> compactFutures = new ArrayList<>();
      if (hRegionInfos != null) {
        hRegionInfos.forEach(region -> compactFutures.add(compact(sn, region, major, Optional.empty())));
      }
      CompletableFuture
          .allOf(compactFutures.toArray(new CompletableFuture<?>[compactFutures.size()]))
          .whenComplete((ret, err2) -> {
            if (err2 != null) {
              future.completeExceptionally(err2);
            } else {
              future.complete(ret);
            }
          });
    });
    return future;
  }

  private CompletableFuture<Void> compactRegion(byte[] regionName, Optional<byte[]> columnFamily,
      boolean major) {
    CompletableFuture<Void> future = new CompletableFuture<>();
    getRegionLocation(regionName).whenComplete(
      (location, err) -> {
        if (err != null) {
          future.completeExceptionally(err);
          return;
        }
        ServerName serverName = location.getServerName();
        if (serverName == null) {
          future.completeExceptionally(new NoServerForRegionException(Bytes
              .toStringBinary(regionName)));
          return;
        }
        compact(location.getServerName(), location.getRegionInfo(), major, columnFamily)
            .whenComplete((ret, err2) -> {
              if (err2 != null) {
                future.completeExceptionally(err2);
              } else {
                future.complete(ret);
              }
            });
      });
    return future;
  }

  /**
   * List all region locations for the specific table.
   */
  private CompletableFuture<List<HRegionLocation>> getTableHRegionLocations(TableName tableName) {
    if (TableName.META_TABLE_NAME.equals(tableName)) {
      CompletableFuture<List<HRegionLocation>> future = new CompletableFuture<>();
      // For meta table, we use zk to fetch all locations.
      AsyncRegistry registry = AsyncRegistryFactory.getRegistry(connection.getConfiguration());
      registry.getMetaRegionLocation().whenComplete(
        (metaRegions, err) -> {
          if (err != null) {
            future.completeExceptionally(err);
          } else if (metaRegions == null || metaRegions.isEmpty()
              || metaRegions.getDefaultRegionLocation() == null) {
            future.completeExceptionally(new IOException("meta region does not found"));
          } else {
            future.complete(Collections.singletonList(metaRegions.getDefaultRegionLocation()));
          }
          // close the registry.
          IOUtils.closeQuietly(registry);
        });
      return future;
    } else {
      // For non-meta table, we fetch all locations by scanning hbase:meta table
      return AsyncMetaTableAccessor.getTableHRegionLocations(metaTable, Optional.of(tableName));
    }
  }

  /**
   * Compact column family of a table, Asynchronous operation even if CompletableFuture.get()
   */
  private CompletableFuture<Void> compact(final TableName tableName, Optional<byte[]> columnFamily,
      final boolean major, CompactType compactType) {
    if (CompactType.MOB.equals(compactType)) {
      // TODO support MOB compact.
      return failedFuture(new UnsupportedOperationException("MOB compact does not support"));
    }
    CompletableFuture<Void> future = new CompletableFuture<>();
    getTableHRegionLocations(tableName).whenComplete((locations, err) -> {
      if (err != null) {
        future.completeExceptionally(err);
        return;
      }
      List<CompletableFuture<Void>> compactFutures = new ArrayList<>();
      for (HRegionLocation location : locations) {
        if (location.getRegionInfo() == null || location.getRegionInfo().isOffline()) continue;
        if (location.getServerName() == null) continue;
        compactFutures
            .add(compact(location.getServerName(), location.getRegionInfo(), major, columnFamily));
      }
      // future complete unless all of the compact futures are completed.
      CompletableFuture
          .allOf(compactFutures.toArray(new CompletableFuture<?>[compactFutures.size()]))
          .whenComplete((ret, err2) -> {
            if (err2 != null) {
              future.completeExceptionally(err2);
            } else {
              future.complete(ret);
            }
          });
    });
    return future;
  }

  /**
   * Compact the region at specific region server.
   */
  private CompletableFuture<Void> compact(final ServerName sn, final HRegionInfo hri,
      final boolean major, Optional<byte[]> columnFamily) {
    return this
        .<Void> newAdminCaller()
        .serverName(sn)
        .action(
          (controller, stub) -> this.<CompactRegionRequest, CompactRegionResponse, Void> adminCall(
            controller, stub, RequestConverter.buildCompactRegionRequest(hri.getRegionName(),
              major, columnFamily), (s, c, req, done) -> s.compactRegion(c, req, done),
            resp -> null)).call();
  }

  private byte[] toEncodeRegionName(byte[] regionName) {
    try {
      return HRegionInfo.isEncodedRegionName(regionName) ? regionName
          : Bytes.toBytes(HRegionInfo.encodeRegionName(regionName));
    } catch (IOException e) {
      return regionName;
    }
  }

  private void checkAndGetTableName(byte[] encodeRegionName, AtomicReference<TableName> tableName,
      CompletableFuture<TableName> result) {
    getRegionLocation(encodeRegionName).whenComplete(
      (location, err) -> {
        if (err != null) {
          result.completeExceptionally(err);
          return;
        }
        HRegionInfo regionInfo = location.getRegionInfo();
        if (regionInfo.getReplicaId() != HRegionInfo.DEFAULT_REPLICA_ID) {
          result.completeExceptionally(new IllegalArgumentException(
              "Can't invoke merge on non-default regions directly"));
          return;
        }
        if (!tableName.compareAndSet(null, regionInfo.getTable())) {
          if (!tableName.get().equals(regionInfo.getTable())) {
            // tables of this two region should be same.
            result.completeExceptionally(new IllegalArgumentException(
                "Cannot merge regions from two different tables " + tableName.get() + " and "
                    + regionInfo.getTable()));
          } else {
            result.complete(tableName.get());
          }
        }
      });
  }

  private CompletableFuture<TableName> checkRegionsAndGetTableName(byte[] encodeRegionNameA,
      byte[] encodeRegionNameB) {
    AtomicReference<TableName> tableNameRef = new AtomicReference<>();
    CompletableFuture<TableName> future = new CompletableFuture<>();

    checkAndGetTableName(encodeRegionNameA, tableNameRef, future);
    checkAndGetTableName(encodeRegionNameB, tableNameRef, future);
    return future;
  }

  @Override
  public CompletableFuture<Boolean> setMergeOn(boolean on) {
    return setSplitOrMergeOn(on, MasterSwitchType.MERGE);
  }

  @Override
  public CompletableFuture<Boolean> isMergeOn() {
    return isSplitOrMergeOn(MasterSwitchType.MERGE);
  }

  @Override
  public CompletableFuture<Boolean> setSplitOn(boolean on) {
    return setSplitOrMergeOn(on, MasterSwitchType.SPLIT);
  }

  @Override
  public CompletableFuture<Boolean> isSplitOn() {
    return isSplitOrMergeOn(MasterSwitchType.SPLIT);
  }

  private CompletableFuture<Boolean> setSplitOrMergeOn(boolean on, MasterSwitchType switchType) {
    SetSplitOrMergeEnabledRequest request =
        RequestConverter.buildSetSplitOrMergeEnabledRequest(on, false, switchType);
    return this
        .<Boolean> newMasterCaller()
        .action(
          (controller, stub) -> this
              .<SetSplitOrMergeEnabledRequest, SetSplitOrMergeEnabledResponse, Boolean> call(
                controller, stub, request, (s, c, req, done) -> s.setSplitOrMergeEnabled(c, req,
                  done), (resp) -> resp.getPrevValueList().get(0))).call();
  }

  private CompletableFuture<Boolean> isSplitOrMergeOn(MasterSwitchType switchType) {
    IsSplitOrMergeEnabledRequest request =
        RequestConverter.buildIsSplitOrMergeEnabledRequest(switchType);
    return this
        .<Boolean> newMasterCaller()
        .action(
          (controller, stub) -> this
              .<IsSplitOrMergeEnabledRequest, IsSplitOrMergeEnabledResponse, Boolean> call(
                controller, stub, request,
                (s, c, req, done) -> s.isSplitOrMergeEnabled(c, req, done),
                (resp) -> resp.getEnabled())).call();
  }

  @Override
  public CompletableFuture<Void> mergeRegions(byte[] nameOfRegionA, byte[] nameOfRegionB,
      boolean forcible) {
    CompletableFuture<Void> future = new CompletableFuture<>();
    final byte[] encodeRegionNameA = toEncodeRegionName(nameOfRegionA);
    final byte[] encodeRegionNameB = toEncodeRegionName(nameOfRegionB);

    checkRegionsAndGetTableName(encodeRegionNameA, encodeRegionNameB)
        .whenComplete((tableName, err) -> {
          if (err != null) {
            future.completeExceptionally(err);
            return;
          }

          MergeTableRegionsRequest request = null;
          try {
            request = RequestConverter.buildMergeTableRegionsRequest(
              new byte[][] { encodeRegionNameA, encodeRegionNameB }, forcible, ng.getNonceGroup(),
              ng.newNonce());
          } catch (DeserializationException e) {
            future.completeExceptionally(e);
            return;
          }

          this.<MergeTableRegionsRequest, MergeTableRegionsResponse> procedureCall(request,
            (s, c, req, done) -> s.mergeTableRegions(c, req, done), (resp) -> resp.getProcId(),
            new MergeTableRegionProcedureBiConsumer(this, tableName)).whenComplete((ret, err2) -> {
              if (err2 != null) {
                future.completeExceptionally(err2);
              } else {
                future.complete(ret);
              }
            });

        });
    return future;
  }

  @Override
  public CompletableFuture<Void> split(TableName tableName) {
    CompletableFuture<Void> future = new CompletableFuture<>();
    tableExists(tableName).whenComplete((exist, error) -> {
      if (error != null) {
        future.completeExceptionally(error);
        return;
      }
      if (!exist) {
        future.completeExceptionally(new TableNotFoundException(tableName));
        return;
      }
      metaTable
          .scanAll(new Scan().setReadType(ReadType.PREAD).addFamily(HConstants.CATALOG_FAMILY)
              .withStartRow(MetaTableAccessor.getTableStartRowForMeta(tableName, QueryType.REGION))
              .withStopRow(MetaTableAccessor.getTableStopRowForMeta(tableName, QueryType.REGION)))
          .whenComplete((results, err2) -> {
            if (err2 != null) {
              future.completeExceptionally(err2);
              return;
            }
            if (results != null && !results.isEmpty()) {
              List<CompletableFuture<Void>> splitFutures = new ArrayList<>();
              for (Result r : results) {
                if (r.isEmpty() || MetaTableAccessor.getHRegionInfo(r) == null) continue;
                RegionLocations rl = MetaTableAccessor.getRegionLocations(r);
                if (rl != null) {
                  for (HRegionLocation h : rl.getRegionLocations()) {
                    if (h != null && h.getServerName() != null) {
                      HRegionInfo hri = h.getRegionInfo();
                      if (hri == null || hri.isSplitParent()
                          || hri.getReplicaId() != HRegionInfo.DEFAULT_REPLICA_ID)
                        continue;
                      splitFutures.add(split(hri, Optional.empty()));
                    }
                  }
                }
              }
              CompletableFuture
                  .allOf(splitFutures.toArray(new CompletableFuture<?>[splitFutures.size()]))
                  .whenComplete((ret, exception) -> {
                    if (exception != null) {
                      future.completeExceptionally(exception);
                      return;
                    }
                    future.complete(ret);
                  });
            } else {
              future.complete(null);
            }
          });
    });
    return future;
  }

  @Override
  public CompletableFuture<Void> split(TableName tableName, byte[] splitPoint) {
    CompletableFuture<Void> result = new CompletableFuture<>();
    if (splitPoint == null) {
      return failedFuture(new IllegalArgumentException("splitPoint can not be null."));
    }
    connection.getRegionLocator(tableName).getRegionLocation(splitPoint)
        .whenComplete((loc, err) -> {
          if (err != null) {
            result.completeExceptionally(err);
          } else if (loc == null || loc.getRegionInfo() == null) {
            result.completeExceptionally(new IllegalArgumentException(
                "Region does not found: rowKey=" + Bytes.toStringBinary(splitPoint)));
          } else {
            splitRegion(loc.getRegionInfo().getRegionName(), Optional.of(splitPoint))
                .whenComplete((ret, err2) -> {
                  if (err2 != null) {
                    result.completeExceptionally(err2);
                  } else {
                    result.complete(ret);
                  }

                });
          }
        });
    return result;
  }

  @Override
  public CompletableFuture<Void> splitRegion(byte[] regionName, Optional<byte[]> splitPoint) {
    CompletableFuture<Void> future = new CompletableFuture<>();
    getRegionLocation(regionName).whenComplete(
      (location, err) -> {
        HRegionInfo regionInfo = location.getRegionInfo();
        if (regionInfo.getReplicaId() != HRegionInfo.DEFAULT_REPLICA_ID) {
          future.completeExceptionally(new IllegalArgumentException(
              "Can't split replicas directly. "
                  + "Replicas are auto-split when their primary is split."));
          return;
        }
        ServerName serverName = location.getServerName();
        if (serverName == null) {
          future.completeExceptionally(new NoServerForRegionException(Bytes
              .toStringBinary(regionName)));
          return;
        }
        split(regionInfo, splitPoint).whenComplete((ret, err2) -> {
          if (err2 != null) {
            future.completeExceptionally(err2);
          } else {
            future.complete(ret);
          }
        });
      });
    return future;
  }

  private CompletableFuture<Void> split(final HRegionInfo hri,
      Optional<byte[]> splitPoint) {
    if (hri.getStartKey() != null && splitPoint.isPresent()
        && Bytes.compareTo(hri.getStartKey(), splitPoint.get()) == 0) {
      return failedFuture(new IllegalArgumentException(
          "should not give a splitkey which equals to startkey!"));
    }

    CompletableFuture<Void> future = new CompletableFuture<>();
    TableName tableName = hri.getTable();
    SplitTableRegionRequest request = null;
    try {
      request = RequestConverter
          .buildSplitTableRegionRequest(hri, splitPoint.isPresent() ? splitPoint.get() : null,
              ng.getNonceGroup(), ng.newNonce());
    } catch (DeserializationException e) {
      future.completeExceptionally(e);
      return future;
    }

    this.<SplitTableRegionRequest, SplitTableRegionResponse>procedureCall(request,
        (s, c, req, done) -> s.splitRegion(c, req, done), (resp) -> resp.getProcId(),
        new SplitTableRegionProcedureBiConsumer(this, tableName)).whenComplete((ret, err2) -> {
      if (err2 != null) {
        future.completeExceptionally(err2);
      } else {
        future.complete(ret);
      }
    });
    return future;
  }

  @Override
  public CompletableFuture<Void> assign(byte[] regionName) {
    CompletableFuture<Void> future = new CompletableFuture<>();
    getRegionInfo(regionName).whenComplete(
      (regionInfo, err) -> {
        if (err != null) {
          future.completeExceptionally(err);
          return;
        }
        this.<Void> newMasterCaller()
            .action(
              ((controller, stub) -> this.<AssignRegionRequest, AssignRegionResponse, Void> call(
                controller, stub, RequestConverter.buildAssignRegionRequest(regionInfo
                    .getRegionName()), (s, c, req, done) -> s.assignRegion(c, req, done),
                resp -> null))).call().whenComplete((ret, err2) -> {
              if (err2 != null) {
                future.completeExceptionally(err2);
              } else {
                future.complete(ret);
              }
            });
      });
    return future;
  }

  @Override
  public CompletableFuture<Void> unassign(byte[] regionName, boolean forcible) {
    CompletableFuture<Void> future = new CompletableFuture<>();
    getRegionInfo(regionName).whenComplete(
      (regionInfo, err) -> {
        if (err != null) {
          future.completeExceptionally(err);
          return;
        }
        this.<Void> newMasterCaller()
            .action(
              ((controller, stub) -> this
                  .<UnassignRegionRequest, UnassignRegionResponse, Void> call(controller, stub,
                    RequestConverter.buildUnassignRegionRequest(regionInfo.getRegionName(), forcible),
                    (s, c, req, done) -> s.unassignRegion(c, req, done), resp -> null))).call()
            .whenComplete((ret, err2) -> {
              if (err2 != null) {
                future.completeExceptionally(err2);
              } else {
                future.complete(ret);
              }
            });
      });
    return future;
  }

  @Override
  public CompletableFuture<Void> offline(byte[] regionName) {
    CompletableFuture<Void> future = new CompletableFuture<>();
    getRegionInfo(regionName).whenComplete(
      (regionInfo, err) -> {
        if (err != null) {
          future.completeExceptionally(err);
          return;
        }
        this.<Void> newMasterCaller()
            .action(
              ((controller, stub) -> this.<OfflineRegionRequest, OfflineRegionResponse, Void> call(
                controller, stub, RequestConverter.buildOfflineRegionRequest(regionInfo
                    .getRegionName()), (s, c, req, done) -> s.offlineRegion(c, req, done),
                resp -> null))).call().whenComplete((ret, err2) -> {
              if (err2 != null) {
                future.completeExceptionally(err2);
              } else {
                future.complete(ret);
              }
            });
      });
    return future;
  }

  @Override
  public CompletableFuture<Void> move(byte[] regionName, Optional<ServerName> destServerName) {
    CompletableFuture<Void> future = new CompletableFuture<>();
    getRegionInfo(regionName).whenComplete(
      (regionInfo, err) -> {
        if (err != null) {
          future.completeExceptionally(err);
          return;
        }
        this.<Void> newMasterCaller()
            .action(
              (controller, stub) -> this.<MoveRegionRequest, MoveRegionResponse, Void> call(
                controller, stub, RequestConverter.buildMoveRegionRequest(
                  regionInfo.getEncodedNameAsBytes(), destServerName), (s, c, req, done) -> s
                    .moveRegion(c, req, done), resp -> null)).call().whenComplete((ret, err2) -> {
              if (err2 != null) {
                future.completeExceptionally(err2);
              } else {
                future.complete(ret);
              }
            });
      });
    return future;
  }

  @Override
  public CompletableFuture<Void> setQuota(QuotaSettings quota) {
    return this
        .<Void> newMasterCaller()
        .action(
          (controller, stub) -> this.<SetQuotaRequest, SetQuotaResponse, Void> call(controller,
            stub, QuotaSettings.buildSetQuotaRequestProto(quota),
            (s, c, req, done) -> s.setQuota(c, req, done), (resp) -> null)).call();
  }

  @Override
  public CompletableFuture<List<QuotaSettings>> getQuota(QuotaFilter filter) {
    CompletableFuture<List<QuotaSettings>> future = new CompletableFuture<>();
    Scan scan = QuotaTableUtil.makeScan(filter);
    this.connection.getRawTableBuilder(QuotaTableUtil.QUOTA_TABLE_NAME).build()
        .scan(scan, new RawScanResultConsumer() {
          List<QuotaSettings> settings = new ArrayList<>();

          @Override
          public void onNext(Result[] results, ScanController controller) {
            for (Result result : results) {
              try {
                QuotaTableUtil.parseResultToCollection(result, settings);
              } catch (IOException e) {
                controller.terminate();
                future.completeExceptionally(e);
              }
            }
          }

          @Override
          public void onError(Throwable error) {
            future.completeExceptionally(error);
          }

          @Override
          public void onComplete() {
            future.complete(settings);
          }
        });
    return future;
  }

  public CompletableFuture<Void> addReplicationPeer(String peerId,
      ReplicationPeerConfig peerConfig) {
    return this
        .<Void> newMasterCaller()
        .action(
          (controller, stub) -> this
              .<AddReplicationPeerRequest, AddReplicationPeerResponse, Void> call(controller, stub,
                RequestConverter.buildAddReplicationPeerRequest(peerId, peerConfig), (s, c, req,
                    done) -> s.addReplicationPeer(c, req, done), (resp) -> null)).call();
  }

  @Override
  public CompletableFuture<Void> removeReplicationPeer(String peerId) {
    return this
        .<Void> newMasterCaller()
        .action(
          (controller, stub) -> this
              .<RemoveReplicationPeerRequest, RemoveReplicationPeerResponse, Void> call(controller,
                stub, RequestConverter.buildRemoveReplicationPeerRequest(peerId),
                (s, c, req, done) -> s.removeReplicationPeer(c, req, done), (resp) -> null)).call();
  }

  @Override
  public CompletableFuture<Void> enableReplicationPeer(String peerId) {
    return this
        .<Void> newMasterCaller()
        .action(
          (controller, stub) -> this
              .<EnableReplicationPeerRequest, EnableReplicationPeerResponse, Void> call(controller,
                stub, RequestConverter.buildEnableReplicationPeerRequest(peerId),
                (s, c, req, done) -> s.enableReplicationPeer(c, req, done), (resp) -> null)).call();
  }

  @Override
  public CompletableFuture<Void> disableReplicationPeer(String peerId) {
    return this
        .<Void> newMasterCaller()
        .action(
          (controller, stub) -> this
              .<DisableReplicationPeerRequest, DisableReplicationPeerResponse, Void> call(
                controller, stub, RequestConverter.buildDisableReplicationPeerRequest(peerId), (s,
                    c, req, done) -> s.disableReplicationPeer(c, req, done), (resp) -> null))
        .call();
  }

  public CompletableFuture<ReplicationPeerConfig> getReplicationPeerConfig(String peerId) {
    return this
        .<ReplicationPeerConfig> newMasterCaller()
        .action(
          (controller, stub) -> this
              .<GetReplicationPeerConfigRequest, GetReplicationPeerConfigResponse, ReplicationPeerConfig> call(
                controller, stub, RequestConverter.buildGetReplicationPeerConfigRequest(peerId), (
                    s, c, req, done) -> s.getReplicationPeerConfig(c, req, done),
                (resp) -> ReplicationSerDeHelper.convert(resp.getPeerConfig()))).call();
  }

  @Override
  public CompletableFuture<Void> updateReplicationPeerConfig(String peerId,
      ReplicationPeerConfig peerConfig) {
    return this
        .<Void> newMasterCaller()
        .action(
          (controller, stub) -> this
              .<UpdateReplicationPeerConfigRequest, UpdateReplicationPeerConfigResponse, Void> call(
                controller, stub, RequestConverter.buildUpdateReplicationPeerConfigRequest(peerId,
                  peerConfig), (s, c, req, done) -> s.updateReplicationPeerConfig(c, req, done), (
                    resp) -> null)).call();
  }

  @Override
  public CompletableFuture<Void> appendReplicationPeerTableCFs(String id,
      Map<TableName, ? extends Collection<String>> tableCfs) {
    if (tableCfs == null) {
      return failedFuture(new ReplicationException("tableCfs is null"));
    }

    CompletableFuture<Void> future = new CompletableFuture<Void>();
    getReplicationPeerConfig(id).whenComplete((peerConfig, error) -> {
      if (!completeExceptionally(future, error)) {
        ReplicationSerDeHelper.appendTableCFsToReplicationPeerConfig(tableCfs, peerConfig);
        updateReplicationPeerConfig(id, peerConfig).whenComplete((result, err) -> {
          if (!completeExceptionally(future, error)) {
            future.complete(result);
          }
        });
      }
    });
    return future;
  }

  @Override
  public CompletableFuture<Void> removeReplicationPeerTableCFs(String id,
      Map<TableName, ? extends Collection<String>> tableCfs) {
    if (tableCfs == null) {
      return failedFuture(new ReplicationException("tableCfs is null"));
    }

    CompletableFuture<Void> future = new CompletableFuture<Void>();
    getReplicationPeerConfig(id).whenComplete((peerConfig, error) -> {
      if (!completeExceptionally(future, error)) {
        try {
          ReplicationSerDeHelper.removeTableCFsFromReplicationPeerConfig(tableCfs, peerConfig, id);
        } catch (ReplicationException e) {
          future.completeExceptionally(e);
          return;
        }
        updateReplicationPeerConfig(id, peerConfig).whenComplete((result, err) -> {
          if (!completeExceptionally(future, error)) {
            future.complete(result);
          }
        });
      }
    });
    return future;
  }

  @Override
  public CompletableFuture<List<ReplicationPeerDescription>> listReplicationPeers(Optional<Pattern> pattern) {
    return this
        .<List<ReplicationPeerDescription>> newMasterCaller()
        .action(
          (controller, stub) -> this
              .<ListReplicationPeersRequest, ListReplicationPeersResponse, List<ReplicationPeerDescription>> call(
                controller,
                stub,
                RequestConverter.buildListReplicationPeersRequest(pattern),
                (s, c, req, done) -> s.listReplicationPeers(c, req, done),
                (resp) -> resp.getPeerDescList().stream()
                    .map(ReplicationSerDeHelper::toReplicationPeerDescription)
                    .collect(Collectors.toList()))).call();
  }

  @Override
  public CompletableFuture<List<TableCFs>> listReplicatedTableCFs() {
    CompletableFuture<List<TableCFs>> future = new CompletableFuture<List<TableCFs>>();
    listTables().whenComplete(
      (tables, error) -> {
        if (!completeExceptionally(future, error)) {
          List<TableCFs> replicatedTableCFs = new ArrayList<>();
          tables.forEach(table -> {
            Map<String, Integer> cfs = new HashMap<>();
            Stream.of(table.getColumnFamilies())
                .filter(column -> column.getScope() != HConstants.REPLICATION_SCOPE_LOCAL)
                .forEach(column -> {
                  cfs.put(column.getNameAsString(), column.getScope());
                });
            if (!cfs.isEmpty()) {
              replicatedTableCFs.add(new TableCFs(table.getTableName(), cfs));
            }
          });
          future.complete(replicatedTableCFs);
        }
      });
    return future;
  }

  @Override
  public CompletableFuture<Void> snapshot(SnapshotDescription snapshotDesc) {
    SnapshotProtos.SnapshotDescription snapshot = ProtobufUtil
        .createHBaseProtosSnapshotDesc(snapshotDesc);
    try {
      ClientSnapshotDescriptionUtils.assertSnapshotRequestIsValid(snapshot);
    } catch (IllegalArgumentException e) {
      return failedFuture(e);
    }
    CompletableFuture<Void> future = new CompletableFuture<>();
    final SnapshotRequest request = SnapshotRequest.newBuilder().setSnapshot(snapshot).build();
    this.<Long> newMasterCaller()
        .action(
          (controller, stub) -> this.<SnapshotRequest, SnapshotResponse, Long> call(controller,
            stub, request, (s, c, req, done) -> s.snapshot(c, req, done),
            resp -> resp.getExpectedTimeout())).call().whenComplete((expectedTimeout, err) -> {
          if (err != null) {
            future.completeExceptionally(err);
            return;
          }
          TimerTask pollingTask = new TimerTask() {
            int tries = 0;
            long startTime = EnvironmentEdgeManager.currentTime();
            long endTime = startTime + expectedTimeout;
            long maxPauseTime = expectedTimeout / maxAttempts;

            @Override
            public void run(Timeout timeout) throws Exception {
              if (EnvironmentEdgeManager.currentTime() < endTime) {
                isSnapshotFinished(snapshotDesc).whenComplete((done, err2) -> {
                  if (err2 != null) {
                    future.completeExceptionally(err2);
                  } else if (done) {
                    future.complete(null);
                  } else {
                    // retry again after pauseTime.
                  long pauseTime = ConnectionUtils.getPauseTime(
                    TimeUnit.NANOSECONDS.toMillis(pauseNs), ++tries);
                  pauseTime = Math.min(pauseTime, maxPauseTime);
                  AsyncConnectionImpl.RETRY_TIMER
                      .newTimeout(this, pauseTime, TimeUnit.MILLISECONDS);
                }
              } );
              } else {
                future.completeExceptionally(new SnapshotCreationException("Snapshot '"
                    + snapshot.getName() + "' wasn't completed in expectedTime:" + expectedTimeout
                    + " ms", snapshotDesc));
              }
            }
          };
          AsyncConnectionImpl.RETRY_TIMER.newTimeout(pollingTask, 1, TimeUnit.MILLISECONDS);
        });
    return future;
  }

  @Override
  public CompletableFuture<Boolean> isSnapshotFinished(SnapshotDescription snapshot) {
    return this
        .<Boolean> newMasterCaller()
        .action(
          (controller, stub) -> this.<IsSnapshotDoneRequest, IsSnapshotDoneResponse, Boolean> call(
            controller,
            stub,
            IsSnapshotDoneRequest.newBuilder()
                .setSnapshot(ProtobufUtil.createHBaseProtosSnapshotDesc(snapshot)).build(), (s, c,
                req, done) -> s.isSnapshotDone(c, req, done), resp -> resp.getDone())).call();
  }

  @Override
  public CompletableFuture<Void> restoreSnapshot(String snapshotName) {
    boolean takeFailSafeSnapshot = this.connection.getConfiguration().getBoolean(
      HConstants.SNAPSHOT_RESTORE_TAKE_FAILSAFE_SNAPSHOT,
      HConstants.DEFAULT_SNAPSHOT_RESTORE_TAKE_FAILSAFE_SNAPSHOT);
    return restoreSnapshot(snapshotName, takeFailSafeSnapshot);
  }

  @Override
  public CompletableFuture<Void> restoreSnapshot(String snapshotName, boolean takeFailSafeSnapshot) {
    CompletableFuture<Void> future = new CompletableFuture<>();
    listSnapshots(Optional.of(Pattern.compile(snapshotName))).whenComplete(
      (snapshotDescriptions, err) -> {
        if (err != null) {
          future.completeExceptionally(err);
          return;
        }
        TableName tableName = null;
        if (snapshotDescriptions != null && !snapshotDescriptions.isEmpty()) {
          for (SnapshotDescription snap : snapshotDescriptions) {
            if (snap.getName().equals(snapshotName)) {
              tableName = snap.getTableName();
              break;
            }
          }
        }
        if (tableName == null) {
          future.completeExceptionally(new RestoreSnapshotException(
              "Unable to find the table name for snapshot=" + snapshotName));
          return;
        }
        final TableName finalTableName = tableName;
        tableExists(finalTableName)
            .whenComplete((exists, err2) -> {
              if (err2 != null) {
                future.completeExceptionally(err2);
              } else if (!exists) {
                // if table does not exist, then just clone snapshot into new table.
              completeConditionalOnFuture(future,
                internalRestoreSnapshot(snapshotName, finalTableName));
            } else {
              isTableDisabled(finalTableName).whenComplete(
                (disabled, err4) -> {
                  if (err4 != null) {
                    future.completeExceptionally(err4);
                  } else if (!disabled) {
                    future.completeExceptionally(new TableNotDisabledException(finalTableName));
                  } else {
                    completeConditionalOnFuture(future,
                      restoreSnapshot(snapshotName, finalTableName, takeFailSafeSnapshot));
                  }
                });
            }
          } );
      });
    return future;
  }

  private CompletableFuture<Void> restoreSnapshot(String snapshotName, TableName tableName,
      boolean takeFailSafeSnapshot) {
    if (takeFailSafeSnapshot) {
      CompletableFuture<Void> future = new CompletableFuture<>();
      // Step.1 Take a snapshot of the current state
      String failSafeSnapshotSnapshotNameFormat = this.connection.getConfiguration().get(
        HConstants.SNAPSHOT_RESTORE_FAILSAFE_NAME,
        HConstants.DEFAULT_SNAPSHOT_RESTORE_FAILSAFE_NAME);
      final String failSafeSnapshotSnapshotName = failSafeSnapshotSnapshotNameFormat
          .replace("{snapshot.name}", snapshotName)
          .replace("{table.name}", tableName.toString().replace(TableName.NAMESPACE_DELIM, '.'))
          .replace("{restore.timestamp}", String.valueOf(EnvironmentEdgeManager.currentTime()));
      LOG.info("Taking restore-failsafe snapshot: " + failSafeSnapshotSnapshotName);
      snapshot(failSafeSnapshotSnapshotName, tableName).whenComplete((ret, err) -> {
        if (err != null) {
          future.completeExceptionally(err);
        } else {
          // Step.2 Restore snapshot
        internalRestoreSnapshot(snapshotName, tableName).whenComplete((void2, err2) -> {
          if (err2 != null) {
            // Step.3.a Something went wrong during the restore and try to rollback.
          internalRestoreSnapshot(failSafeSnapshotSnapshotName, tableName).whenComplete(
            (void3, err3) -> {
              if (err3 != null) {
                future.completeExceptionally(err3);
              } else {
                String msg = "Restore snapshot=" + snapshotName + " failed. Rollback to snapshot="
                    + failSafeSnapshotSnapshotName + " succeeded.";
                future.completeExceptionally(new RestoreSnapshotException(msg));
              }
            });
        } else {
          // Step.3.b If the restore is succeeded, delete the pre-restore snapshot.
          LOG.info("Deleting restore-failsafe snapshot: " + failSafeSnapshotSnapshotName);
          deleteSnapshot(failSafeSnapshotSnapshotName).whenComplete(
            (ret3, err3) -> {
              if (err3 != null) {
                LOG.error(
                  "Unable to remove the failsafe snapshot: " + failSafeSnapshotSnapshotName, err3);
                future.completeExceptionally(err3);
              } else {
                future.complete(ret3);
              }
            });
        }
      } );
      }
    } );
      return future;
    } else {
      return internalRestoreSnapshot(snapshotName, tableName);
    }
  }

  private <T> void completeConditionalOnFuture(CompletableFuture<T> dependentFuture,
      CompletableFuture<T> parentFuture) {
    parentFuture.whenComplete((res, err) -> {
      if (err != null) {
        dependentFuture.completeExceptionally(err);
      } else {
        dependentFuture.complete(res);
      }
    });
  }

  @Override
  public CompletableFuture<Void> cloneSnapshot(String snapshotName, TableName tableName) {
    CompletableFuture<Void> future = new CompletableFuture<>();
    tableExists(tableName).whenComplete((exists, err) -> {
      if (err != null) {
        future.completeExceptionally(err);
      } else if (exists) {
        future.completeExceptionally(new TableExistsException(tableName));
      } else {
        completeConditionalOnFuture(future, internalRestoreSnapshot(snapshotName, tableName));
      }
    });
    return future;
  }

  private CompletableFuture<Void> internalRestoreSnapshot(String snapshotName, TableName tableName) {
    SnapshotProtos.SnapshotDescription snapshot = SnapshotProtos.SnapshotDescription.newBuilder()
        .setName(snapshotName).setTable(tableName.getNameAsString()).build();
    try {
      ClientSnapshotDescriptionUtils.assertSnapshotRequestIsValid(snapshot);
    } catch (IllegalArgumentException e) {
      return failedFuture(e);
    }
    return waitProcedureResult(this
        .<Long> newMasterCaller()
        .action(
          (controller, stub) -> this.<RestoreSnapshotRequest, RestoreSnapshotResponse, Long> call(
            controller, stub, RestoreSnapshotRequest.newBuilder().setSnapshot(snapshot)
                .setNonceGroup(ng.getNonceGroup()).setNonce(ng.newNonce()).build(), (s, c, req,
                done) -> s.restoreSnapshot(c, req, done), (resp) -> resp.getProcId())).call());
  }

  @Override
  public CompletableFuture<List<SnapshotDescription>> listSnapshots(Optional<Pattern> pattern) {
    CompletableFuture<List<SnapshotDescription>> future = new CompletableFuture<>();
    this.<GetCompletedSnapshotsResponse> newMasterCaller()
        .action(
          (controller, stub) -> this
              .<GetCompletedSnapshotsRequest, GetCompletedSnapshotsResponse, GetCompletedSnapshotsResponse> call(
                controller, stub, GetCompletedSnapshotsRequest.newBuilder().build(), (s, c, req,
                    done) -> s.getCompletedSnapshots(c, req, done), resp -> resp))
        .call()
        .whenComplete(
          (resp, err) -> {
            if (err != null) {
              future.completeExceptionally(err);
              return;
            }
            future.complete(resp
                .getSnapshotsList()
                .stream()
                .map(ProtobufUtil::createSnapshotDesc)
                .filter(
                  snap -> pattern.isPresent() ? pattern.get().matcher(snap.getName()).matches()
                      : true).collect(Collectors.toList()));
          });
    return future;
  }

  @Override
  public CompletableFuture<List<SnapshotDescription>> listTableSnapshots(Pattern tableNamePattern,
      Pattern snapshotNamePattern) {
    CompletableFuture<List<SnapshotDescription>> future = new CompletableFuture<>();
    listTableNames(Optional.ofNullable(tableNamePattern), false).whenComplete(
      (tableNames, err) -> {
        if (err != null) {
          future.completeExceptionally(err);
          return;
        }
        if (tableNames == null || tableNames.size() <= 0) {
          future.complete(Collections.emptyList());
          return;
        }
        listSnapshots(Optional.ofNullable(snapshotNamePattern)).whenComplete(
          (snapshotDescList, err2) -> {
            if (err2 != null) {
              future.completeExceptionally(err2);
              return;
            }
            if (snapshotDescList == null || snapshotDescList.isEmpty()) {
              future.complete(Collections.emptyList());
              return;
            }
            future.complete(snapshotDescList.stream()
                .filter(snap -> (snap != null && tableNames.contains(snap.getTableName())))
                .collect(Collectors.toList()));
          });
      });
    return future;
  }

  @Override
  public CompletableFuture<Void> deleteSnapshot(String snapshotName) {
    return internalDeleteSnapshot(new SnapshotDescription(snapshotName));
  }

  @Override
  public CompletableFuture<Void> deleteSnapshots(Pattern snapshotNamePattern) {
    return deleteTableSnapshots(null, snapshotNamePattern);
  }

  @Override
  public CompletableFuture<Void> deleteTableSnapshots(Pattern tableNamePattern,
      Pattern snapshotNamePattern) {
    CompletableFuture<Void> future = new CompletableFuture<>();
    listTableSnapshots(tableNamePattern, snapshotNamePattern).whenComplete(
      ((snapshotDescriptions, err) -> {
        if (err != null) {
          future.completeExceptionally(err);
          return;
        }
        if (snapshotDescriptions == null || snapshotDescriptions.isEmpty()) {
          future.complete(null);
          return;
        }
        List<CompletableFuture<Void>> deleteSnapshotFutures = new ArrayList<>();
        snapshotDescriptions.forEach(snapDesc -> deleteSnapshotFutures
            .add(internalDeleteSnapshot(snapDesc)));
        CompletableFuture.allOf(
          deleteSnapshotFutures.toArray(new CompletableFuture<?>[deleteSnapshotFutures.size()]))
            .thenAccept(v -> future.complete(v));
      }));
    return future;
  }

  private CompletableFuture<Void> internalDeleteSnapshot(SnapshotDescription snapshot) {
    return this
        .<Void> newMasterCaller()
        .action(
          (controller, stub) -> this.<DeleteSnapshotRequest, DeleteSnapshotResponse, Void> call(
            controller,
            stub,
            DeleteSnapshotRequest.newBuilder()
                .setSnapshot(ProtobufUtil.createHBaseProtosSnapshotDesc(snapshot)).build(), (s, c,
                req, done) -> s.deleteSnapshot(c, req, done), resp -> null)).call();
  }

  @Override
  public CompletableFuture<Void> execProcedure(String signature, String instance,
      Map<String, String> props) {
    CompletableFuture<Void> future = new CompletableFuture<>();
    ProcedureDescription procDesc =
        ProtobufUtil.buildProcedureDescription(signature, instance, props);
    this.<Long> newMasterCaller()
        .action((controller, stub) -> this.<ExecProcedureRequest, ExecProcedureResponse, Long> call(
          controller, stub, ExecProcedureRequest.newBuilder().setProcedure(procDesc).build(),
          (s, c, req, done) -> s.execProcedure(c, req, done), resp -> resp.getExpectedTimeout()))
        .call().whenComplete((expectedTimeout, err) -> {
          if (err != null) {
            future.completeExceptionally(err);
            return;
          }
          TimerTask pollingTask = new TimerTask() {
            int tries = 0;
            long startTime = EnvironmentEdgeManager.currentTime();
            long endTime = startTime + expectedTimeout;
            long maxPauseTime = expectedTimeout / maxAttempts;

            @Override
            public void run(Timeout timeout) throws Exception {
              if (EnvironmentEdgeManager.currentTime() < endTime) {
                isProcedureFinished(signature, instance, props).whenComplete((done, err2) -> {
                  if (err2 != null) {
                    future.completeExceptionally(err2);
                    return;
                  }
                  if (done) {
                    future.complete(null);
                  } else {
                    // retry again after pauseTime.
                    long pauseTime = ConnectionUtils
                        .getPauseTime(TimeUnit.NANOSECONDS.toMillis(pauseNs), ++tries);
                    pauseTime = Math.min(pauseTime, maxPauseTime);
                    AsyncConnectionImpl.RETRY_TIMER.newTimeout(this, pauseTime,
                      TimeUnit.MICROSECONDS);
                  }
                });
              } else {
                future.completeExceptionally(new IOException("Procedure '" + signature + " : "
                    + instance + "' wasn't completed in expectedTime:" + expectedTimeout + " ms"));
              }
            }
          };
          // Queue the polling task into RETRY_TIMER to poll procedure state asynchronously.
          AsyncConnectionImpl.RETRY_TIMER.newTimeout(pollingTask, 1, TimeUnit.MILLISECONDS);
        });
    return future;
  }

  @Override
  public CompletableFuture<byte[]> execProcedureWithRet(String signature, String instance,
      Map<String, String> props) {
    ProcedureDescription proDesc =
        ProtobufUtil.buildProcedureDescription(signature, instance, props);
    return this.<byte[]> newMasterCaller()
        .action(
          (controller, stub) -> this.<ExecProcedureRequest, ExecProcedureResponse, byte[]> call(
            controller, stub, ExecProcedureRequest.newBuilder().setProcedure(proDesc).build(),
            (s, c, req, done) -> s.execProcedureWithRet(c, req, done),
            resp -> resp.hasReturnData() ? resp.getReturnData().toByteArray() : null))
        .call();
  }

  @Override
  public CompletableFuture<Boolean> isProcedureFinished(String signature, String instance,
      Map<String, String> props) {
    ProcedureDescription proDesc =
        ProtobufUtil.buildProcedureDescription(signature, instance, props);
    return this.<Boolean> newMasterCaller()
        .action((controller, stub) -> this
            .<IsProcedureDoneRequest, IsProcedureDoneResponse, Boolean> call(controller, stub,
              IsProcedureDoneRequest.newBuilder().setProcedure(proDesc).build(),
              (s, c, req, done) -> s.isProcedureDone(c, req, done), resp -> resp.getDone()))
        .call();
  }

  @Override
  public CompletableFuture<Boolean> abortProcedure(long procId, boolean mayInterruptIfRunning) {
    return this.<Boolean> newMasterCaller().action(
      (controller, stub) -> this.<AbortProcedureRequest, AbortProcedureResponse, Boolean> call(
        controller, stub, AbortProcedureRequest.newBuilder().setProcId(procId).build(),
        (s, c, req, done) -> s.abortProcedure(c, req, done), resp -> resp.getIsProcedureAborted()))
        .call();
  }

  @Override
  public CompletableFuture<List<ProcedureInfo>> listProcedures() {
    return this
        .<List<ProcedureInfo>> newMasterCaller()
        .action(
          (controller, stub) -> this
              .<ListProceduresRequest, ListProceduresResponse, List<ProcedureInfo>> call(
                controller, stub, ListProceduresRequest.newBuilder().build(),
                (s, c, req, done) -> s.listProcedures(c, req, done),
                resp -> resp.getProcedureList().stream().map(ProtobufUtil::toProcedureInfo)
                    .collect(Collectors.toList()))).call();
  }

  @Override
  public CompletableFuture<List<LockInfo>> listProcedureLocks() {
    return this
        .<List<LockInfo>> newMasterCaller()
        .action(
          (controller, stub) -> this.<ListLocksRequest, ListLocksResponse, List<LockInfo>> call(
            controller, stub, ListLocksRequest.newBuilder().build(),
            (s, c, req, done) -> s.listLocks(c, req, done), resp -> resp.getLockList().stream()
                .map(ProtobufUtil::toLockInfo).collect(Collectors.toList()))).call();
  }

  @Override
  public CompletableFuture<Void> drainRegionServers(List<ServerName> servers) {
    return this
        .<Void> newMasterCaller()
        .action(
          (controller, stub) -> this
              .<DrainRegionServersRequest, DrainRegionServersResponse, Void> call(controller, stub,
                RequestConverter.buildDrainRegionServersRequest(servers),
                (s, c, req, done) -> s.drainRegionServers(c, req, done), resp -> null)).call();
  }

  @Override
  public CompletableFuture<List<ServerName>> listDrainingRegionServers() {
    return this
        .<List<ServerName>> newMasterCaller()
        .action(
          (controller, stub) -> this
              .<ListDrainingRegionServersRequest, ListDrainingRegionServersResponse, List<ServerName>> call(
                controller,
                stub,
                ListDrainingRegionServersRequest.newBuilder().build(),
                (s, c, req, done) -> s.listDrainingRegionServers(c, req, done),
                resp -> resp.getServerNameList().stream().map(ProtobufUtil::toServerName)
                    .collect(Collectors.toList()))).call();
  }

  @Override
  public CompletableFuture<Void> removeDrainFromRegionServers(List<ServerName> servers) {
    return this
        .<Void> newMasterCaller()
        .action(
          (controller, stub) -> this
              .<RemoveDrainFromRegionServersRequest, RemoveDrainFromRegionServersResponse, Void> call(
                controller, stub, RequestConverter
                    .buildRemoveDrainFromRegionServersRequest(servers), (s, c, req, done) -> s
                    .removeDrainFromRegionServers(c, req, done), resp -> null)).call();
  }

  /**
   * Get the region location for the passed region name. The region name may be a full region name
   * or encoded region name. If the region does not found, then it'll throw an
   * UnknownRegionException wrapped by a {@link CompletableFuture}
   * @param regionNameOrEncodedRegionName
   * @return region location, wrapped by a {@link CompletableFuture}
   */
  @VisibleForTesting
  CompletableFuture<HRegionLocation> getRegionLocation(byte[] regionNameOrEncodedRegionName) {
    if (regionNameOrEncodedRegionName == null) {
      return failedFuture(new IllegalArgumentException("Passed region name can't be null"));
    }
    try {
      CompletableFuture<Optional<HRegionLocation>> future;
      if (HRegionInfo.isEncodedRegionName(regionNameOrEncodedRegionName)) {
        future = AsyncMetaTableAccessor.getRegionLocationWithEncodedName(metaTable,
          regionNameOrEncodedRegionName);
      } else {
        future = AsyncMetaTableAccessor.getRegionLocation(metaTable, regionNameOrEncodedRegionName);
      }

      CompletableFuture<HRegionLocation> returnedFuture = new CompletableFuture<>();
      future.whenComplete((location, err) -> {
        if (err != null) {
          returnedFuture.completeExceptionally(err);
          return;
        }
        LOG.info("location is " + location);
        if (!location.isPresent() || location.get().getRegionInfo() == null) {
          LOG.info("unknown location is " + location);
          returnedFuture.completeExceptionally(new UnknownRegionException(
              "Invalid region name or encoded region name: "
                  + Bytes.toStringBinary(regionNameOrEncodedRegionName)));
        } else {
          returnedFuture.complete(location.get());
        }
      });
      return returnedFuture;
    } catch (IOException e) {
      return failedFuture(e);
    }
  }

  /**
   * Get the region info for the passed region name. The region name may be a full region name or
   * encoded region name. If the region does not found, then it'll throw an UnknownRegionException
   * wrapped by a {@link CompletableFuture}
   * @param regionNameOrEncodedRegionName
   * @return region info, wrapped by a {@link CompletableFuture}
   */
  private CompletableFuture<HRegionInfo> getRegionInfo(byte[] regionNameOrEncodedRegionName) {
    if (regionNameOrEncodedRegionName == null) {
      return failedFuture(new IllegalArgumentException("Passed region name can't be null"));
    }

    if (Bytes.equals(regionNameOrEncodedRegionName,
      HRegionInfo.FIRST_META_REGIONINFO.getRegionName())
        || Bytes.equals(regionNameOrEncodedRegionName,
          HRegionInfo.FIRST_META_REGIONINFO.getEncodedNameAsBytes())) {
      return CompletableFuture.completedFuture(HRegionInfo.FIRST_META_REGIONINFO);
    }

    CompletableFuture<HRegionInfo> future = new CompletableFuture<>();
    getRegionLocation(regionNameOrEncodedRegionName).whenComplete((location, err) -> {
      if (err != null) {
        future.completeExceptionally(err);
      } else {
        future.complete(location.getRegionInfo());
      }
    });
    return future;
  }

  private byte[][] getSplitKeys(byte[] startKey, byte[] endKey, int numRegions) {
    if (numRegions < 3) {
      throw new IllegalArgumentException("Must create at least three regions");
    } else if (Bytes.compareTo(startKey, endKey) >= 0) {
      throw new IllegalArgumentException("Start key must be smaller than end key");
    }
    if (numRegions == 3) {
      return new byte[][] { startKey, endKey };
    }
    byte[][] splitKeys = Bytes.split(startKey, endKey, numRegions - 3);
    if (splitKeys == null || splitKeys.length != numRegions - 1) {
      throw new IllegalArgumentException("Unable to split key range into enough regions");
    }
    return splitKeys;
  }

  private void verifySplitKeys(byte[][] splitKeys) {
    Arrays.sort(splitKeys, Bytes.BYTES_COMPARATOR);
    // Verify there are no duplicate split keys
    byte[] lastKey = null;
    for (byte[] splitKey : splitKeys) {
      if (Bytes.compareTo(splitKey, HConstants.EMPTY_BYTE_ARRAY) == 0) {
        throw new IllegalArgumentException("Empty split key must not be passed in the split keys.");
      }
      if (lastKey != null && Bytes.equals(splitKey, lastKey)) {
        throw new IllegalArgumentException("All split keys must be unique, " + "found duplicate: "
            + Bytes.toStringBinary(splitKey) + ", " + Bytes.toStringBinary(lastKey));
      }
      lastKey = splitKey;
    }
  }

  private abstract class ProcedureBiConsumer implements BiConsumer<Void, Throwable> {
    protected final AsyncAdmin admin;

    ProcedureBiConsumer(AsyncAdmin admin) {
      this.admin = admin;
    }

    abstract void onFinished();

    abstract void onError(Throwable error);

    @Override
    public void accept(Void v, Throwable error) {
      if (error != null) {
        onError(error);
        return;
      }
      onFinished();
    }
  }

  private abstract class TableProcedureBiConsumer extends ProcedureBiConsumer {
    protected final TableName tableName;

    TableProcedureBiConsumer(final AsyncAdmin admin, final TableName tableName) {
      super(admin);
      this.tableName = tableName;
    }

    abstract String getOperationType();

    String getDescription() {
      return "Operation: " + getOperationType() + ", " + "Table Name: "
          + tableName.getNameWithNamespaceInclAsString();
    }

    @Override
    void onFinished() {
      LOG.info(getDescription() + " completed");
    }

    @Override
    void onError(Throwable error) {
      LOG.info(getDescription() + " failed with " + error.getMessage());
    }
  }

  private abstract class NamespaceProcedureBiConsumer extends ProcedureBiConsumer {
    protected final String namespaceName;

    NamespaceProcedureBiConsumer(final AsyncAdmin admin, final String namespaceName) {
      super(admin);
      this.namespaceName = namespaceName;
    }

    abstract String getOperationType();

    String getDescription() {
      return "Operation: " + getOperationType() + ", Namespace: " + namespaceName;
    }

    @Override
    void onFinished() {
      LOG.info(getDescription() + " completed");
    }

    @Override
    void onError(Throwable error) {
      LOG.info(getDescription() + " failed with " + error.getMessage());
    }
  }

  private class CreateTableProcedureBiConsumer extends TableProcedureBiConsumer {

    CreateTableProcedureBiConsumer(AsyncAdmin admin, TableName tableName) {
      super(admin, tableName);
    }

    String getOperationType() {
      return "CREATE";
    }
  }

  private class DeleteTableProcedureBiConsumer extends TableProcedureBiConsumer {

    DeleteTableProcedureBiConsumer(AsyncAdmin admin, TableName tableName) {
      super(admin, tableName);
    }

    String getOperationType() {
      return "DELETE";
    }

    @Override
    void onFinished() {
      connection.getLocator().clearCache(this.tableName);
      super.onFinished();
    }
  }

  private class TruncateTableProcedureBiConsumer extends TableProcedureBiConsumer {

    TruncateTableProcedureBiConsumer(AsyncAdmin admin, TableName tableName) {
      super(admin, tableName);
    }

    String getOperationType() {
      return "TRUNCATE";
    }
  }

  private class EnableTableProcedureBiConsumer extends TableProcedureBiConsumer {

    EnableTableProcedureBiConsumer(AsyncAdmin admin, TableName tableName) {
      super(admin, tableName);
    }

    String getOperationType() {
      return "ENABLE";
    }
  }

  private class DisableTableProcedureBiConsumer extends TableProcedureBiConsumer {

    DisableTableProcedureBiConsumer(AsyncAdmin admin, TableName tableName) {
      super(admin, tableName);
    }

    String getOperationType() {
      return "DISABLE";
    }
  }

  private class AddColumnFamilyProcedureBiConsumer extends TableProcedureBiConsumer {

    AddColumnFamilyProcedureBiConsumer(AsyncAdmin admin, TableName tableName) {
      super(admin, tableName);
    }

    String getOperationType() {
      return "ADD_COLUMN_FAMILY";
    }
  }

  private class DeleteColumnFamilyProcedureBiConsumer extends TableProcedureBiConsumer {

    DeleteColumnFamilyProcedureBiConsumer(AsyncAdmin admin, TableName tableName) {
      super(admin, tableName);
    }

    String getOperationType() {
      return "DELETE_COLUMN_FAMILY";
    }
  }

  private class ModifyColumnFamilyProcedureBiConsumer extends TableProcedureBiConsumer {

    ModifyColumnFamilyProcedureBiConsumer(AsyncAdmin admin, TableName tableName) {
      super(admin, tableName);
    }

    String getOperationType() {
      return "MODIFY_COLUMN_FAMILY";
    }
  }

  private class CreateNamespaceProcedureBiConsumer extends NamespaceProcedureBiConsumer {

    CreateNamespaceProcedureBiConsumer(AsyncAdmin admin, String namespaceName) {
      super(admin, namespaceName);
    }

    String getOperationType() {
      return "CREATE_NAMESPACE";
    }
  }

  private class DeleteNamespaceProcedureBiConsumer extends NamespaceProcedureBiConsumer {

    DeleteNamespaceProcedureBiConsumer(AsyncAdmin admin, String namespaceName) {
      super(admin, namespaceName);
    }

    String getOperationType() {
      return "DELETE_NAMESPACE";
    }
  }

  private class ModifyNamespaceProcedureBiConsumer extends NamespaceProcedureBiConsumer {

    ModifyNamespaceProcedureBiConsumer(AsyncAdmin admin, String namespaceName) {
      super(admin, namespaceName);
    }

    String getOperationType() {
      return "MODIFY_NAMESPACE";
    }
  }

  private class MergeTableRegionProcedureBiConsumer extends TableProcedureBiConsumer {

    MergeTableRegionProcedureBiConsumer(AsyncAdmin admin, TableName tableName) {
      super(admin, tableName);
    }

    String getOperationType() {
      return "MERGE_REGIONS";
    }
  }

  private class SplitTableRegionProcedureBiConsumer extends  TableProcedureBiConsumer {

    SplitTableRegionProcedureBiConsumer(AsyncAdmin admin, TableName tableName) {
      super(admin, tableName);
    }

    String getOperationType() {
      return "SPLIT_REGION";
    }
  }

  private CompletableFuture<Void> waitProcedureResult(CompletableFuture<Long> procFuture) {
    CompletableFuture<Void> future = new CompletableFuture<>();
    procFuture.whenComplete((procId, error) -> {
      if (error != null) {
        future.completeExceptionally(error);
        return;
      }
      getProcedureResult(procId, future);
    });
    return future;
  }

  private void getProcedureResult(final long procId, CompletableFuture<Void> future) {
    this.<GetProcedureResultResponse> newMasterCaller()
        .action(
          (controller, stub) -> this
              .<GetProcedureResultRequest, GetProcedureResultResponse, GetProcedureResultResponse> call(
                controller, stub, GetProcedureResultRequest.newBuilder().setProcId(procId).build(),
                (s, c, req, done) -> s.getProcedureResult(c, req, done), (resp) -> resp))
        .call()
        .whenComplete(
          (response, error) -> {
            if (error != null) {
              LOG.warn("failed to get the procedure result procId=" + procId,
                ConnectionUtils.translateException(error));
              connection.RETRY_TIMER.newTimeout(t -> getProcedureResult(procId, future), pauseNs,
                TimeUnit.NANOSECONDS);
              return;
            }
            if (response.getState() == GetProcedureResultResponse.State.RUNNING) {
              connection.RETRY_TIMER.newTimeout(t -> getProcedureResult(procId, future), pauseNs,
                TimeUnit.NANOSECONDS);
              return;
            }
            if (response.hasException()) {
              IOException ioe = ForeignExceptionUtil.toIOException(response.getException());
              future.completeExceptionally(ioe);
            } else {
              future.complete(null);
            }
          });
  }

  private <T> CompletableFuture<T> failedFuture(Throwable error) {
    CompletableFuture<T> future = new CompletableFuture<>();
    future.completeExceptionally(error);
    return future;
  }

  private <T> boolean completeExceptionally(CompletableFuture<T> future, Throwable error) {
    if (error != null) {
      future.completeExceptionally(error);
      return true;
    }
    return false;
  }

  @Override
  public CompletableFuture<ClusterStatus> getClusterStatus() {
    return getClusterStatus(Options.getDefaultOptions());
  }

  @Override
  public CompletableFuture<ClusterStatus> getClusterStatus(Options options) {
    return this
        .<ClusterStatus> newMasterCaller()
        .action(
          (controller, stub) -> this
              .<GetClusterStatusRequest, GetClusterStatusResponse, ClusterStatus> call(controller,
                stub, RequestConverter.buildGetClusterStatusRequest(options),
                (s, c, req, done) -> s.getClusterStatus(c, req, done),
                resp -> ProtobufUtil.convert(resp.getClusterStatus()))).call();
  }

  @Override
  public CompletableFuture<Void> shutdown() {
    return this
        .<Void> newMasterCaller()
        .action(
          (controller, stub) -> this.<ShutdownRequest, ShutdownResponse, Void> call(controller,
            stub, ShutdownRequest.newBuilder().build(),
            (s, c, req, done) -> s.shutdown(c, req, done), resp -> null)).call();
  }

  @Override
  public CompletableFuture<Void> stopMaster() {
    return this
        .<Void> newMasterCaller()
        .action(
          (controller, stub) -> this.<StopMasterRequest, StopMasterResponse, Void> call(controller,
            stub, StopMasterRequest.newBuilder().build(),
            (s, c, req, done) -> s.stopMaster(c, req, done), resp -> null)).call();
  }

  @Override
  public CompletableFuture<Void> stopRegionServer(ServerName serverName) {
    StopServerRequest request =
        RequestConverter.buildStopServerRequest("Called by admin client "
            + this.connection.toString());
    return this
        .<Void> newAdminCaller()
        .action(
          (controller, stub) -> this.<StopServerRequest, StopServerResponse, Void> adminCall(
            controller, stub, request, (s, c, req, done) -> s.stopServer(controller, req, done),
            resp -> null)).serverName(serverName).call();
  }

  @Override
  public CompletableFuture<Void> updateConfiguration(ServerName serverName) {
    return this
        .<Void> newAdminCaller()
        .action(
          (controller, stub) -> this
              .<UpdateConfigurationRequest, UpdateConfigurationResponse, Void> adminCall(
                controller, stub, UpdateConfigurationRequest.getDefaultInstance(),
                (s, c, req, done) -> s.updateConfiguration(controller, req, done), resp -> null))
        .serverName(serverName).call();
  }

  @Override
  public CompletableFuture<Void> updateConfiguration() {
    CompletableFuture<Void> future = new CompletableFuture<Void>();
    getClusterStatus().whenComplete(
      (status, err) -> {
        if (err != null) {
          future.completeExceptionally(err);
        } else {
          List<CompletableFuture<Void>> futures = new ArrayList<>();
          status.getServers().forEach((server) -> futures.add(updateConfiguration(server)));
          futures.add(updateConfiguration(status.getMaster()));
          status.getBackupMasters().forEach(master -> futures.add(updateConfiguration(master)));
          CompletableFuture.allOf(futures.toArray(new CompletableFuture<?>[futures.size()]))
              .whenComplete((result, err2) -> {
                if (err2 != null) {
                  future.completeExceptionally(err2);
                } else {
                  future.complete(result);
                }
              });
        }
      });
    return future;
  }

  @Override
  public CompletableFuture<Void> rollWALWriter(ServerName serverName) {
    return this
        .<Void> newAdminCaller()
        .action(
          (controller, stub) -> this.<RollWALWriterRequest, RollWALWriterResponse, Void> adminCall(
            controller, stub, RequestConverter.buildRollWALWriterRequest(),
            (s, c, req, done) -> s.rollWALWriter(controller, req, done), resp -> null))
        .serverName(serverName).call();
  }

  @Override
  public CompletableFuture<Void> clearCompactionQueues(ServerName serverName, Set<String> queues) {
    return this
        .<Void> newAdminCaller()
        .action(
          (controller, stub) -> this
              .<ClearCompactionQueuesRequest, ClearCompactionQueuesResponse, Void> adminCall(
                controller, stub, RequestConverter.buildClearCompactionQueuesRequest(queues), (s,
                    c, req, done) -> s.clearCompactionQueues(controller, req, done), resp -> null))
        .serverName(serverName).call();
  }

  @Override
  public CompletableFuture<List<SecurityCapability>> getSecurityCapabilities() {
    return this
        .<List<SecurityCapability>> newMasterCaller()
        .action(
          (controller, stub) -> this
              .<SecurityCapabilitiesRequest, SecurityCapabilitiesResponse, List<SecurityCapability>> call(
                controller, stub, SecurityCapabilitiesRequest.newBuilder().build(), (s, c, req,
                    done) -> s.getSecurityCapabilities(c, req, done), (resp) -> ProtobufUtil
                    .toSecurityCapabilityList(resp.getCapabilitiesList()))).call();
  }

  @Override
  public CompletableFuture<List<RegionLoad>> getRegionLoads(ServerName serverName,
      Optional<TableName> tableName) {
    return this
        .<List<RegionLoad>> newAdminCaller()
        .action(
          (controller, stub) -> this
              .<GetRegionLoadRequest, GetRegionLoadResponse, List<RegionLoad>> adminCall(
                controller, stub, RequestConverter.buildGetRegionLoadRequest(tableName), (s, c,
                    req, done) -> s.getRegionLoad(controller, req, done),
                ProtobufUtil::getRegionLoadInfo)).serverName(serverName).call();
  }

  @Override
  public CompletableFuture<Boolean> isMasterInMaintenanceMode() {
    return this
        .<Boolean> newMasterCaller()
        .action(
          (controller, stub) -> this
              .<IsInMaintenanceModeRequest, IsInMaintenanceModeResponse, Boolean> call(controller,
                stub, IsInMaintenanceModeRequest.newBuilder().build(),
                (s, c, req, done) -> s.isMasterInMaintenanceMode(c, req, done),
                resp -> resp.getInMaintenanceMode())).call();
  }

  @Override
  public CompletableFuture<CompactionState> getCompactionState(TableName tableName) {
    CompletableFuture<CompactionState> future = new CompletableFuture<>();
    getTableHRegionLocations(tableName).whenComplete(
      (locations, err) -> {
        if (err != null) {
          future.completeExceptionally(err);
          return;
        }
        List<CompactionState> regionStates = new ArrayList<>();
        List<CompletableFuture<CompactionState>> futures = new ArrayList<>();
        locations.stream().filter(loc -> loc.getServerName() != null)
            .filter(loc -> loc.getRegionInfo() != null)
            .filter(loc -> !loc.getRegionInfo().isOffline())
            .map(loc -> loc.getRegionInfo().getRegionName()).forEach(region -> {
              futures.add(getCompactionStateForRegion(region).whenComplete((regionState, err2) -> {
                // If any region compaction state is MAJOR_AND_MINOR
                // the table compaction state is MAJOR_AND_MINOR, too.
                if (err2 != null) {
                  future.completeExceptionally(err2);
                } else if (regionState == CompactionState.MAJOR_AND_MINOR) {

                  future.complete(regionState);
                } else {
                  regionStates.add(regionState);
                }
              }));
            });
        CompletableFuture.allOf(futures.toArray(new CompletableFuture<?>[futures.size()]))
            .whenComplete((ret, err3) -> {
              // If future not completed, check all regions's compaction state
              if (!future.isCompletedExceptionally() && !future.isDone()) {
                CompactionState state = CompactionState.NONE;
                for (CompactionState regionState : regionStates) {
                  switch (regionState) {
                  case MAJOR:
                    if (state == CompactionState.MINOR) {
                      future.complete(CompactionState.MAJOR_AND_MINOR);
                    } else {
                      state = CompactionState.MAJOR;
                    }
                    break;
                  case MINOR:
                    if (state == CompactionState.MAJOR) {
                      future.complete(CompactionState.MAJOR_AND_MINOR);
                    } else {
                      state = CompactionState.MINOR;
                    }
                    break;
                  case NONE:
                  default:
                  }
                  if (!future.isDone()) {
                    future.complete(state);
                  }
                }
              }
            });
      });
    return future;
  }

  @Override
  public CompletableFuture<CompactionState> getCompactionStateForRegion(byte[] regionName) {
    CompletableFuture<CompactionState> future = new CompletableFuture<>();
    getRegionLocation(regionName).whenComplete(
      (location, err) -> {
        if (err != null) {
          future.completeExceptionally(err);
          return;
        }
        ServerName serverName = location.getServerName();
        if (serverName == null) {
          future.completeExceptionally(new NoServerForRegionException(Bytes
              .toStringBinary(regionName)));
          return;
        }
        this.<GetRegionInfoResponse> newAdminCaller()
            .action(
              (controller, stub) -> this
                  .<GetRegionInfoRequest, GetRegionInfoResponse, GetRegionInfoResponse> adminCall(
                    controller, stub, RequestConverter.buildGetRegionInfoRequest(location
                        .getRegionInfo().getRegionName(), true), (s, c, req, done) -> s
                        .getRegionInfo(controller, req, done), resp -> resp))
            .serverName(serverName).call().whenComplete((resp2, err2) -> {
              if (err2 != null) {
                future.completeExceptionally(err2);
              } else {
                if (resp2.hasCompactionState()) {
                  future.complete(ProtobufUtil.createCompactionState(resp2.getCompactionState()));
                } else {
                  future.complete(CompactionState.NONE);
                }
              }
            });
      });
    return future;
  }

  @Override
  public CompletableFuture<Optional<Long>> getLastMajorCompactionTimestamp(TableName tableName) {
    MajorCompactionTimestampRequest request =
        MajorCompactionTimestampRequest.newBuilder()
            .setTableName(ProtobufUtil.toProtoTableName(tableName)).build();
    return this
        .<Optional<Long>> newMasterCaller()
        .action(
          (controller, stub) -> this
              .<MajorCompactionTimestampRequest, MajorCompactionTimestampResponse, Optional<Long>> call(
                controller, stub, request,
                (s, c, req, done) -> s.getLastMajorCompactionTimestamp(c, req, done),
                ProtobufUtil::toOptionalTimestamp)).call();
  }

  @Override
  public CompletableFuture<Optional<Long>> getLastMajorCompactionTimestampForRegion(
      byte[] regionName) {
    CompletableFuture<Optional<Long>> future = new CompletableFuture<>();
    // regionName may be a full region name or encoded region name, so getRegionInfo(byte[]) first
    getRegionInfo(regionName)
        .whenComplete(
          (region, err) -> {
            if (err != null) {
              future.completeExceptionally(err);
              return;
            }
            MajorCompactionTimestampForRegionRequest.Builder builder =
                MajorCompactionTimestampForRegionRequest.newBuilder();
            builder.setRegion(RequestConverter.buildRegionSpecifier(
              RegionSpecifierType.REGION_NAME, regionName));
            this.<Optional<Long>> newMasterCaller()
                .action(
                  (controller, stub) -> this
                      .<MajorCompactionTimestampForRegionRequest, MajorCompactionTimestampResponse, Optional<Long>> call(
                        controller, stub, builder.build(), (s, c, req, done) -> s
                            .getLastMajorCompactionTimestampForRegion(c, req, done),
                        ProtobufUtil::toOptionalTimestamp)).call()
                .whenComplete((timestamp, err2) -> {
                  if (err2 != null) {
                    future.completeExceptionally(err2);
                  } else {
                    future.complete(timestamp);
                  }
                });
          });
    return future;
  }

  @Override
  public CompletableFuture<Boolean> setBalancerOn(final boolean on) {
    return this
        .<Boolean> newMasterCaller()
        .action(
          (controller, stub) -> this
              .<SetBalancerRunningRequest, SetBalancerRunningResponse, Boolean> call(controller,
                stub, RequestConverter.buildSetBalancerRunningRequest(on, true),
                (s, c, req, done) -> s.setBalancerRunning(c, req, done),
                (resp) -> resp.getPrevBalanceValue())).call();
  }

  @Override
  public CompletableFuture<Boolean> balance(boolean forcible) {
    return this
        .<Boolean> newMasterCaller()
        .action(
          (controller, stub) -> this.<BalanceRequest, BalanceResponse, Boolean> call(controller,
            stub, RequestConverter.buildBalanceRequest(forcible),
            (s, c, req, done) -> s.balance(c, req, done), (resp) -> resp.getBalancerRan())).call();
  }

  @Override
  public CompletableFuture<Boolean> isBalancerOn() {
    return this
        .<Boolean> newMasterCaller()
        .action(
          (controller, stub) -> this.<IsBalancerEnabledRequest, IsBalancerEnabledResponse, Boolean> call(
            controller, stub, RequestConverter.buildIsBalancerEnabledRequest(),
            (s, c, req, done) -> s.isBalancerEnabled(c, req, done), (resp) -> resp.getEnabled()))
        .call();
  }

  @Override
  public CompletableFuture<Boolean> setNormalizerOn(boolean on) {
    return this
        .<Boolean> newMasterCaller()
        .action(
          (controller, stub) -> this
              .<SetNormalizerRunningRequest, SetNormalizerRunningResponse, Boolean> call(
                controller, stub, RequestConverter.buildSetNormalizerRunningRequest(on), (s, c,
                    req, done) -> s.setNormalizerRunning(c, req, done), (resp) -> resp
                    .getPrevNormalizerValue())).call();
  }

  @Override
  public CompletableFuture<Boolean> isNormalizerOn() {
    return this
        .<Boolean> newMasterCaller()
        .action(
          (controller, stub) -> this
              .<IsNormalizerEnabledRequest, IsNormalizerEnabledResponse, Boolean> call(controller,
                stub, RequestConverter.buildIsNormalizerEnabledRequest(),
                (s, c, req, done) -> s.isNormalizerEnabled(c, req, done),
                (resp) -> resp.getEnabled())).call();
  }

  @Override
  public CompletableFuture<Boolean> normalize() {
    return this
        .<Boolean> newMasterCaller()
        .action(
          (controller, stub) -> this.<NormalizeRequest, NormalizeResponse, Boolean> call(
            controller, stub, RequestConverter.buildNormalizeRequest(),
            (s, c, req, done) -> s.normalize(c, req, done), (resp) -> resp.getNormalizerRan()))
        .call();
  }

  @Override
  public CompletableFuture<Boolean> setCleanerChoreOn(boolean enabled) {
    return this
        .<Boolean> newMasterCaller()
        .action(
          (controller, stub) -> this
              .<SetCleanerChoreRunningRequest, SetCleanerChoreRunningResponse, Boolean> call(
                controller, stub, RequestConverter.buildSetCleanerChoreRunningRequest(enabled), (s,
                    c, req, done) -> s.setCleanerChoreRunning(c, req, done), (resp) -> resp
                    .getPrevValue())).call();
  }

  @Override
  public CompletableFuture<Boolean> isCleanerChoreOn() {
    return this
        .<Boolean> newMasterCaller()
        .action(
          (controller, stub) -> this
              .<IsCleanerChoreEnabledRequest, IsCleanerChoreEnabledResponse, Boolean> call(
                controller, stub, RequestConverter.buildIsCleanerChoreEnabledRequest(), (s, c, req,
                    done) -> s.isCleanerChoreEnabled(c, req, done), (resp) -> resp.getValue()))
        .call();
  }

  @Override
  public CompletableFuture<Boolean> runCleanerChore() {
    return this
        .<Boolean> newMasterCaller()
        .action(
          (controller, stub) -> this
              .<RunCleanerChoreRequest, RunCleanerChoreResponse, Boolean> call(controller, stub,
                RequestConverter.buildRunCleanerChoreRequest(),
                (s, c, req, done) -> s.runCleanerChore(c, req, done),
                (resp) -> resp.getCleanerChoreRan())).call();
  }

  @Override
  public CompletableFuture<Boolean> setCatalogJanitorOn(boolean enabled) {
    return this
        .<Boolean> newMasterCaller()
        .action(
          (controller, stub) -> this
              .<EnableCatalogJanitorRequest, EnableCatalogJanitorResponse, Boolean> call(
                controller, stub, RequestConverter.buildEnableCatalogJanitorRequest(enabled), (s,
                    c, req, done) -> s.enableCatalogJanitor(c, req, done), (resp) -> resp
                    .getPrevValue())).call();
  }

  @Override
  public CompletableFuture<Boolean> isCatalogJanitorOn() {
    return this
        .<Boolean> newMasterCaller()
        .action(
          (controller, stub) -> this
              .<IsCatalogJanitorEnabledRequest, IsCatalogJanitorEnabledResponse, Boolean> call(
                controller, stub, RequestConverter.buildIsCatalogJanitorEnabledRequest(), (s, c,
                    req, done) -> s.isCatalogJanitorEnabled(c, req, done), (resp) -> resp
                    .getValue())).call();
  }

  @Override
  public CompletableFuture<Integer> runCatalogJanitor() {
    return this
        .<Integer> newMasterCaller()
        .action(
          (controller, stub) -> this.<RunCatalogScanRequest, RunCatalogScanResponse, Integer> call(
            controller, stub, RequestConverter.buildCatalogScanRequest(),
            (s, c, req, done) -> s.runCatalogScan(c, req, done), (resp) -> resp.getScanResult()))
        .call();
  }

  @Override
  public <S, R> CompletableFuture<R> coprocessorService(Function<RpcChannel, S> stubMaker,
      CoprocessorCallable<S, R> callable) {
    MasterCoprocessorRpcChannelImpl channel =
        new MasterCoprocessorRpcChannelImpl(this.<Message> newMasterCaller());
    S stub = stubMaker.apply(channel);
    CompletableFuture<R> future = new CompletableFuture<>();
    ClientCoprocessorRpcController controller = new ClientCoprocessorRpcController();
    callable.call(stub, controller, resp -> {
      if (controller.failed()) {
        future.completeExceptionally(controller.getFailed());
      } else {
        future.complete(resp);
      }
    });
    return future;
  }

  @Override
  public <S, R> CompletableFuture<R> coprocessorService(Function<RpcChannel, S> stubMaker,
      CoprocessorCallable<S, R> callable, ServerName serverName) {
    RegionServerCoprocessorRpcChannelImpl channel =
        new RegionServerCoprocessorRpcChannelImpl(this.<Message> newServerCaller().serverName(
          serverName));
    S stub = stubMaker.apply(channel);
    CompletableFuture<R> future = new CompletableFuture<>();
    ClientCoprocessorRpcController controller = new ClientCoprocessorRpcController();
    callable.call(stub, controller, resp -> {
      if (controller.failed()) {
        future.completeExceptionally(controller.getFailed());
      } else {
        future.complete(resp);
      }
    });
    return future;
  }

  private <T> ServerRequestCallerBuilder<T> newServerCaller() {
    return this.connection.callerFactory.<T> serverRequest()
        .rpcTimeout(rpcTimeoutNs, TimeUnit.NANOSECONDS)
        .operationTimeout(operationTimeoutNs, TimeUnit.NANOSECONDS)
        .pause(pauseNs, TimeUnit.NANOSECONDS).maxAttempts(maxAttempts)
        .startLogErrorsCnt(startLogErrorsCnt);
  }
}<|MERGE_RESOLUTION|>--- conflicted
+++ resolved
@@ -738,21 +738,6 @@
     return future;
   }
 
-<<<<<<< HEAD
-=======
-  private CompletableFuture<Boolean> closeRegion(HRegionInfo hri, ServerName serverName) {
-    CloseRegionRequest request = ProtobufUtil.buildCloseRegionRequest(serverName,
-        hri.getRegionName());
-    return this
-        .<Boolean> newAdminCaller()
-        .action(
-          (controller, stub) -> this.<CloseRegionRequest, CloseRegionResponse, Boolean> adminCall(
-            controller, stub, request,
-            (s, c, req, done) -> s.closeRegion(controller, req, done), resp -> resp.getClosed()))
-        .serverName(serverName).call();
-  }
-
->>>>>>> 82a9cec5
   @Override
   public CompletableFuture<List<HRegionInfo>> getOnlineRegions(ServerName serverName) {
     return this.<List<HRegionInfo>> newAdminCaller()
